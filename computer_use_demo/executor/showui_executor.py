import ast
import asyncio
from collections.abc import Callable
import uuid
from typing import Any, Dict, List, Union, cast

from anthropic.types import TextBlock
from anthropic.types.beta import (
    BetaContentBlock,
    BetaContentBlockParam,
    BetaImageBlockParam,
    BetaMessage,
    BetaMessageParam,
    BetaTextBlock,
    BetaTextBlockParam,
    BetaToolResultBlockParam,
    BetaToolUseBlock,
)

from computer_use_demo.tools import BashTool, ComputerTool, EditTool, ToolCollection, ToolResult
from computer_use_demo.tools.colorful_text import colorful_text_showui, colorful_text_vlm


class ShowUIExecutor:
    def __init__(
        self,
        output_callback: Callable[[BetaContentBlockParam], None],
        tool_output_callback: Callable[[Any, str], None],
        selected_screen: int = 0,
    ):
        self.output_callback = output_callback
        self.tool_output_callback = tool_output_callback
        self.selected_screen = selected_screen
        self.screen_bbox = self._get_screen_resolution()
        print("Screen BBox:", self.screen_bbox)

        self.tool_collection = ToolCollection(
            ComputerTool(selected_screen=selected_screen, is_scaling=False)
        )

<<<<<<< HEAD
        # Supported actions emitted by ShowUI or UI-TARS.  We only need
        # membership checks, so keep them in a set.
        self.supported_action_type = {
            "CLICK",
            "INPUT",
            "ENTER",
            "ESC",
            "ESCAPE",
            "PRESS",
            "HOVER",
            "SCROLL",
            "HOTKEY",
            "STOP",
=======
        self.supported_action_type={
            # "showui_action": "anthropic_tool_action"
            "CLICK": 'key',  # TBD
            "INPUT": "key",
            "ENTER": "key",  # TBD
            "ESC": "key",
            "ESCAPE": "key",
            "PRESS":  "key",
            "HOVER": "key",
            "SCROLL": "key",
>>>>>>> 4dca1bf1
        }
        # Track whether a terminating action (like STOP) was observed so the
        # caller can decide to exit any action loop safely.
        self.stop_requested = False

    def __call__(self, response: str, messages: list[BetaMessageParam]):
        # response is expected to be :
        # {'content': "{'action': 'CLICK', 'value': None, 'position': [0.83, 0.15]}, ...", 'role': 'assistant'},

        action_dict = self._format_actor_output(response)  # str -> dict

        actions = action_dict["content"]
        role = action_dict["role"]

        # Parse the actions from showui
        action_list = self._parse_showui_output(actions)
        print("Parsed Action List:", action_list)

        tool_result_content = None

        if action_list is not None and len(action_list) > 0:

            for action in action_list:  # Execute the tool (adapting the code from anthropic_executor.py)

                tool_result_content: list[BetaToolResultBlockParam] = []

                self.output_callback(f"{colorful_text_showui}:\n{action}", sender="bot")
                print("Converted Action:", action)

                tool_input: dict[str, Any] = dict(action)

                sim_content_block = BetaToolUseBlock(
                    id=f"toolu_{uuid.uuid4()}",
                    input=tool_input,
                    name="computer",
                    type="tool_use",
                )

                # update messages
                new_message = {
                    "role": "assistant",
                    "content": cast(list[BetaContentBlockParam], [sim_content_block]),
                }
                if new_message not in messages:
                    messages.append(new_message)

                # Run the asynchronous tool execution in a synchronous context
                result = self.tool_collection.sync_call(
                    name=sim_content_block.name,
                    tool_input=cast(dict[str, Any], sim_content_block.input),
                )

                tool_result_content.append(
                    _make_api_tool_result(result, sim_content_block.id)
                )
                # print(f"executor: tool_result_content: {tool_result_content}")
                self.tool_output_callback(result, sim_content_block.id)

                # Craft messages based on the content_block
                # Note: to display the messages in the gradio, you should organize the messages in the following way (user message, bot message)
                display_messages = _message_display_callback(messages)
                # Send the messages to the gradio
                for user_msg, bot_msg in display_messages:
                    yield [user_msg, bot_msg], tool_result_content

        return tool_result_content

    def _format_actor_output(self, action_output: str | dict) -> Dict[str, Any]:
        if isinstance(action_output, dict):
            return action_output
        try:
            action_output.replace("'", '\"')
            action_dict = ast.literal_eval(action_output)
            return action_dict
        except Exception as e:
            print(f"Error parsing action output: {e}")
            return None

    def _parse_showui_output(self, output_text: str) -> Union[List[Dict[str, Any]], None]:
        try:
            output_text = output_text.strip()

            # process single dictionary
            if output_text.startswith("{") and output_text.endswith("}"):
                output_text = f"[{output_text}]"

            # Validate if the output resembles a list of dictionaries
            if not (output_text.startswith("[") and output_text.endswith("]")):
                raise ValueError("Output does not look like a valid list or dictionary.")

            print("Output Text:", output_text)

            parsed_output = ast.literal_eval(output_text)

            print("Parsed Output:", parsed_output)

            if isinstance(parsed_output, dict):
                parsed_output = [parsed_output]
            elif not isinstance(parsed_output, list):
                raise ValueError("Parsed output is neither a dictionary nor a list.")

            if not all(isinstance(item, dict) for item in parsed_output):
                raise ValueError("Not all items in the parsed output are dictionaries.")

            # reset termination flag for a new batch of actions
            self.stop_requested = False

            # refine key: value pairs, mapping to the Anthropic's format
<<<<<<< HEAD
            refined_output: list[dict[str, Any]] = []

            def _maybe_resolve_coordinate(action_item: Dict[str, Any]):
                if action_item.get("position") is None:
                    return None
                return self._resolve_coordinate(action_item)
=======
            refined_output = []

            screen_left, screen_top, screen_right, screen_bottom = self.screen_bbox
            screen_width = screen_right - screen_left
            screen_height = screen_bottom - screen_top

            def _convert_position(position: Any, source: str | None) -> tuple[int, int]:
                if position is None:
                    raise ValueError("Action requires a position but none was provided.")

                if not isinstance(position, (list, tuple)) or len(position) != 2:
                    raise ValueError(f"Unexpected position format: {position}")

                raw_x, raw_y = position

                try:
                    x_value = float(raw_x)
                    y_value = float(raw_y)
                except (TypeError, ValueError) as exc:
                    raise ValueError(f"Position contains non-numeric values: {position}") from exc

                source_tag = (source or "").lower()
                is_ui_tars_coordinate = source_tag == "ui-tars"
                is_absolute_coordinate = is_ui_tars_coordinate

                if not is_absolute_coordinate:
                    if abs(x_value) > 1 or abs(y_value) > 1:
                        is_absolute_coordinate = True

                if is_ui_tars_coordinate:
                    converted_x = int(round(x_value))
                    converted_y = int(round(y_value))
                elif is_absolute_coordinate:
                    converted_x = int(round(x_value + screen_left))
                    converted_y = int(round(y_value + screen_top))
                else:
                    converted_x = int(round(x_value * screen_width))
                    converted_y = int(round(y_value * screen_height))

                return converted_x, converted_y
>>>>>>> 4dca1bf1

            for action_item in parsed_output:

                print("Action Item:", action_item)
                # sometime showui returns lower case action names
<<<<<<< HEAD
                action_name = action_item.get("action", "").upper()
                action_item["action"] = action_name

                if action_name not in self.supported_action_type:
                    raise ValueError(
                        f"Action {action_name} not supported. Check the output from ShowUI: {output_text}"
                    )

                if action_name == "STOP":
                    # Signal that execution should stop.  We keep any already
                    # generated actions so the caller can finish the current run
                    # but mark that ShowUI requested a stop.
                    self.stop_requested = True
                    break

                if action_name == "CLICK":  # 1. click -> mouse_move + left_click
                    coordinate = _maybe_resolve_coordinate(action_item)
                    if coordinate is not None:
                        refined_output.append({"action": "mouse_move", "text": None, "coordinate": coordinate})
                    refined_output.append({"action": "left_click", "text": None, "coordinate": None})

                elif action_name == "INPUT":  # 2. input -> type
                    refined_output.append({"action": "type", "text": action_item.get("value"), "coordinate": None})

                elif action_name == "ENTER":  # 3. enter -> key, enter
                    refined_output.append({"action": "key", "text": "Enter", "coordinate": None})

                elif action_name in ("ESC", "ESCAPE"):  # 4. escape -> key, escape
                    refined_output.append({"action": "key", "text": "Escape", "coordinate": None})

                elif action_name == "HOVER":  # 5. hover -> mouse_move
                    coordinate = _maybe_resolve_coordinate(action_item)
                    if coordinate is not None:
                        refined_output.append({"action": "mouse_move", "text": None, "coordinate": coordinate})

                elif action_name == "SCROLL":  # 6. scroll -> ComputerTool scroll
                    scroll_value = action_item.get("value")
                    scroll_direction = None
                    scroll_amount = 10
                    scroll_coordinate = _maybe_resolve_coordinate(action_item)

                    if isinstance(scroll_value, dict):
                        scroll_direction = scroll_value.get("direction")
                        if "amount" in scroll_value and scroll_value["amount"] is not None:
                            scroll_amount = int(scroll_value["amount"])
                    elif isinstance(scroll_value, (list, tuple)) and scroll_value:
                        scroll_direction = scroll_value[0]
                        if len(scroll_value) > 1 and isinstance(scroll_value[1], (int, float)):
                            scroll_amount = int(scroll_value[1])
                    elif isinstance(scroll_value, str):
                        scroll_direction = scroll_value

                    if not scroll_direction:
                        raise ValueError("Scroll direction missing or invalid.")

                    scroll_direction = str(scroll_direction).lower()
                    if scroll_direction not in {"up", "down", "left", "right"}:
                        raise ValueError(f"Scroll direction {scroll_direction} not supported.")

                    refined_output.append(
                        {
                            "action": "scroll",
                            "text": None,
                            "coordinate": scroll_coordinate,
                            "scroll_direction": scroll_direction,
                            "scroll_amount": int(scroll_amount),
                        }
                    )

                elif action_name == "PRESS":  # 7. press -> mouse_move + left_press
                    coordinate = _maybe_resolve_coordinate(action_item)
                    if coordinate is not None:
                        refined_output.append({"action": "mouse_move", "text": None, "coordinate": coordinate})
=======
                action_item["action"] = action_item["action"].upper()

                if action_item["action"] not in self.supported_action_type:
                    raise ValueError(f"Action {action_item['action']} not supported. Check the output from ShowUI: {output_text}")
                    # continue

                elif action_item["action"] == "CLICK":  # 1. click -> mouse_move + left_click
                    position = _convert_position(action_item.get("position"), action_item.get("source"))
                    action_item["position"] = position
                    refined_output.append({"action": "mouse_move", "text": None, "coordinate": position})
                    refined_output.append({"action": "left_click", "text": None, "coordinate": None})

                elif action_item["action"] == "INPUT":  # 2. input -> type
                    refined_output.append({"action": "type", "text": action_item["value"], "coordinate": None})

                elif action_item["action"] == "ENTER":  # 3. enter -> key, enter
                    refined_output.append({"action": "key", "text": "Enter", "coordinate": None})

                elif action_item["action"] == "ESC" or action_item["action"] == "ESCAPE":  # 4. enter -> key, enter
                    refined_output.append({"action": "key", "text": "Escape", "coordinate": None})

                elif action_item["action"] == "HOVER":  # 5. hover -> mouse_move
                    position = _convert_position(action_item.get("position"), action_item.get("source"))
                    action_item["position"] = position
                    refined_output.append({"action": "mouse_move", "text": None, "coordinate": position})

                elif action_item["action"] == "SCROLL":  # 6. scroll -> key: pagedown
                    if action_item["value"] == "up":
                        refined_output.append({"action": "key", "text": "pageup", "coordinate": None})
                    elif action_item["value"] == "down":
                        refined_output.append({"action": "key", "text": "pagedown", "coordinate": None})
                    else:
                        raise ValueError(f"Scroll direction {action_item['value']} not supported.")

                elif action_item["action"] == "PRESS":  # 7. press
                    position = _convert_position(action_item.get("position"), action_item.get("source"))
                    action_item["position"] = position
                    refined_output.append({"action": "mouse_move", "text": None, "coordinate": position})
>>>>>>> 4dca1bf1
                    refined_output.append({"action": "left_press", "text": None, "coordinate": None})

                elif action_name == "HOTKEY":
                    hotkey_value = action_item.get("value")
                    keys: list[str]
                    if isinstance(hotkey_value, str):
                        keys = [part.strip() for part in hotkey_value.split("+") if part.strip()]
                    elif isinstance(hotkey_value, (list, tuple)):
                        keys = [str(key).strip() for key in hotkey_value if str(key).strip()]
                    else:
                        raise ValueError("Hotkey value must be a string or list of keys.")

                    if not keys:
                        raise ValueError("Hotkey value is empty.")

                    hotkey_text = "+".join(key.lower() for key in keys)

                    refined_output.append({"action": "key", "text": hotkey_text, "coordinate": None})

            return refined_output

        except Exception as e:
            print(f"Error parsing output: {e}")
            return None

    def _resolve_coordinate(self, action_item: Dict[str, Any]) -> tuple[int, int]:
        position = action_item.get("position")
        if position is None:
            raise ValueError(f"Action {action_item['action']} requires a position but none was provided.")

        if not isinstance(position, (list, tuple)) or len(position) != 2:
            raise ValueError(f"Invalid position payload: {position}")

        x_raw, y_raw = position

        try:
            x_value = float(x_raw)
            y_value = float(y_raw)
        except (TypeError, ValueError) as exc:
            raise ValueError(f"Position values must be numeric: {position}") from exc

        # Determine if the position is already in absolute pixel coordinates.
        position_mode = (action_item.get("position_mode") or action_item.get("position_source") or "").lower()
        is_absolute = position_mode in {"absolute", "ui-tars", "ui_tars"} or bool(action_item.get("is_absolute"))

        if not is_absolute and (x_value > 1 or y_value > 1):
            is_absolute = True

        x_offset = self.screen_bbox[0]
        y_offset = self.screen_bbox[1]
        width = self.screen_bbox[2] - self.screen_bbox[0]
        height = self.screen_bbox[3] - self.screen_bbox[1]

        if is_absolute:
            return int(round(x_value)) + x_offset, int(round(y_value)) + y_offset

        return (
            int(round(x_value * width)) + x_offset,
            int(round(y_value * height)) + y_offset,
        )

    def _get_screen_resolution(self):
        from screeninfo import get_monitors
        import platform
        if platform.system() == "Darwin":
            import Quartz  # uncomment this line if you are on macOS
        import subprocess

        # Detect platform
        system = platform.system()

        if system == "Windows":
            # Windows: Use screeninfo to get monitor details
            screens = get_monitors()

            # Sort screens by x position to arrange from left to right
            sorted_screens = sorted(screens, key=lambda s: s.x)

            if self.selected_screen < 0 or self.selected_screen >= len(screens):
                raise IndexError("Invalid screen index.")

            screen = sorted_screens[self.selected_screen]
            bbox = (screen.x, screen.y, screen.x + screen.width, screen.y + screen.height)

        elif system == "Darwin":  # macOS
            # macOS: Use Quartz to get monitor details
            max_displays = 32  # Maximum number of displays to handle
            active_displays = Quartz.CGGetActiveDisplayList(max_displays, None, None)[1]

            # Get the display bounds (resolution) for each active display
            screens = []
            for display_id in active_displays:
                bounds = Quartz.CGDisplayBounds(display_id)
                screens.append(
                    {
                        "id": display_id,
                        "x": int(bounds.origin.x),
                        "y": int(bounds.origin.y),
                        "width": int(bounds.size.width),
                        "height": int(bounds.size.height),
                        "is_primary": Quartz.CGDisplayIsMain(display_id),  # Check if this is the primary display
                    }
                )

            # Sort screens by x position to arrange from left to right
            sorted_screens = sorted(screens, key=lambda s: s["x"])

            if self.selected_screen < 0 or self.selected_screen >= len(screens):
                raise IndexError("Invalid screen index.")

            screen = sorted_screens[self.selected_screen]
            bbox = (screen["x"], screen["y"], screen["x"] + screen["width"], screen["y"] + screen["height"])

        else:  # Linux or other OS
            cmd = "xrandr | grep ' primary' | awk '{print $4}'"
            try:
                output = subprocess.check_output(cmd, shell=True).decode()
                resolution = output.strip()
                # Parse the resolution format like "1920x1080+1920+0"
                # The format is "WIDTHxHEIGHT+X+Y"
                parts = resolution.split("+")[0]  # Get just the "1920x1080" part
                width, height = map(int, parts.split("x"))
                # Get the X, Y offset if needed
                x_offset = int(resolution.split("+")[1]) if len(resolution.split("+")) > 1 else 0
                y_offset = int(resolution.split("+")[2]) if len(resolution.split("+")) > 2 else 0
                bbox = (x_offset, y_offset, x_offset + width, y_offset + height)
            except subprocess.CalledProcessError:
                raise RuntimeError("Failed to get screen resolution on Linux.")

        return bbox


def _message_display_callback(messages):
    display_messages = []
    for msg in messages:
        try:
            if isinstance(msg["content"][0], TextBlock):
                display_messages.append((msg["content"][0].text, None))  # User message
            elif isinstance(msg["content"][0], BetaTextBlock):
                display_messages.append((None, msg["content"][0].text))  # Bot message
            elif isinstance(msg["content"][0], BetaToolUseBlock):
                display_messages.append(
                    (None, f"Tool Use: {msg['content'][0].name}\nInput: {msg['content'][0].input}")
                )  # Bot message
            elif isinstance(msg["content"][0], Dict) and msg["content"][0]["content"][-1]["type"] == "image":
                display_messages.append(
                    (None, f'<img src="data:image/png;base64,{msg["content"][0]["content"][-1]["source"]["data"]}">')
                )  # Bot message
            else:
                pass
                # print(msg["content"][0])
        except Exception as e:
            print("error", e)
            pass
    return display_messages


def _make_api_tool_result(
    result: ToolResult, tool_use_id: str
) -> BetaToolResultBlockParam:
    """Convert an agent ToolResult to an API ToolResultBlockParam."""
    tool_result_content: list[BetaTextBlockParam | BetaImageBlockParam] | str = []
    is_error = False
    if result.error:
        is_error = True
        tool_result_content = _maybe_prepend_system_tool_result(result, result.error)
    else:
        if result.output:
            tool_result_content.append(
                {
                    "type": "text",
                    "text": _maybe_prepend_system_tool_result(result, result.output),
                }
            )
        if result.base64_image:
            tool_result_content.append(
                {
                    "type": "image",
                    "source": {
                        "type": "base64",
                        "media_type": "image/png",
                        "data": result.base64_image,
                    },
                }
            )
    return {
        "type": "tool_result",
        "content": tool_result_content,
        "tool_use_id": tool_use_id,
        "is_error": is_error,
    }


def _maybe_prepend_system_tool_result(result: ToolResult, result_text: str):
    if result.system:
        result_text = f"<system>{result.system}</system>\n{result_text}"
    return result_text


# Testing main function
if __name__ == "__main__":
    def output_callback(content_block):
        # print("Output Callback:", content_block)
        pass

    def tool_output_callback(result, action):
        print("[showui_executor] Tool Output Callback:", result, action)
        pass

    # Instantiate the executor
    executor = ShowUIExecutor(
        output_callback=output_callback,
        tool_output_callback=tool_output_callback,
        selected_screen=0,
    )

    # test inputs
    response_content = "{'content': \"{'action': 'CLICK', 'value': None, 'position': [0.49, 0.18]}\", 'role': 'assistant'}"
    # response_content = {'content': "{'action': 'CLICK', 'value': None, 'position': [0.49, 0.39]}", 'role': 'assistant'}
    # response_content = "{'content': \"{'action': 'CLICK', 'value': None, 'position': [0.49, 0.42]}, {'action': 'INPUT', 'value': 'weather for New York city', 'position': [0.49, 0.42]}, {'action': 'ENTER', 'value': None, 'position': None}\", 'role': 'assistant'}"

    # Initialize messages
    messages = []

    # Call the executor
    print("Testing ShowUIExecutor with response content:", response_content)
    for message, tool_result_content in executor(response_content, messages):
        print("Message:", message)
        print("Tool Result Content:", tool_result_content)

    # Display final messages
    print("\nFinal messages:")
    for msg in messages:
        print(msg)

    [
        {
            "role": "user",
            "content": [
                "open a new tab and go to amazon.com",
                "tmp/outputs/screenshot_b4a1b7e60a5c47359bedbd8707573966.png",
            ],
        },
        {"role": "assistant", "content": ["History Action: {'action': 'mouse_move', 'text': None, 'coordinate': (1216, 88)}"]},
        {"role": "assistant", "content": ["History Action: {'action': 'left_click', 'text': None, 'coordinate': None}"]},
        {
            "content": [
                {
                    "type": "tool_result",
                    "content": [
                        {"type": "text", "text": "Moved mouse to (1216, 88)"}
                    ],
                    "tool_use_id": "toolu_ae4f2886-366c-4789-9fa6-ec13461cef12",
                    "is_error": False,
                },
                {
                    "type": "tool_result",
                    "content": [
                        {"type": "text", "text": "Performed left_click"}
                    ],
                    "tool_use_id": "toolu_a7377954-e1b7-4746-9757-b2eb4dcddc82",
                    "is_error": False,
                },
            ],
            "role": "user",
        },
    ]<|MERGE_RESOLUTION|>--- conflicted
+++ resolved
@@ -1,7 +1,7 @@
 import ast
 import asyncio
+import uuid
 from collections.abc import Callable
-import uuid
 from typing import Any, Dict, List, Union, cast
 
 from anthropic.types import TextBlock
@@ -38,8 +38,7 @@
             ComputerTool(selected_screen=selected_screen, is_scaling=False)
         )
 
-<<<<<<< HEAD
-        # Supported actions emitted by ShowUI or UI-TARS.  We only need
+        # Supported actions emitted by ShowUI or UI-TARS. We only need
         # membership checks, so keep them in a set.
         self.supported_action_type = {
             "CLICK",
@@ -52,18 +51,6 @@
             "SCROLL",
             "HOTKEY",
             "STOP",
-=======
-        self.supported_action_type={
-            # "showui_action": "anthropic_tool_action"
-            "CLICK": 'key',  # TBD
-            "INPUT": "key",
-            "ENTER": "key",  # TBD
-            "ESC": "key",
-            "ESCAPE": "key",
-            "PRESS":  "key",
-            "HOVER": "key",
-            "SCROLL": "key",
->>>>>>> 4dca1bf1
         }
         # Track whether a terminating action (like STOP) was observed so the
         # caller can decide to exit any action loop safely.
@@ -172,61 +159,19 @@
             self.stop_requested = False
 
             # refine key: value pairs, mapping to the Anthropic's format
-<<<<<<< HEAD
             refined_output: list[dict[str, Any]] = []
 
             def _maybe_resolve_coordinate(action_item: Dict[str, Any]):
                 if action_item.get("position") is None:
                     return None
-                return self._resolve_coordinate(action_item)
-=======
-            refined_output = []
-
-            screen_left, screen_top, screen_right, screen_bottom = self.screen_bbox
-            screen_width = screen_right - screen_left
-            screen_height = screen_bottom - screen_top
-
-            def _convert_position(position: Any, source: str | None) -> tuple[int, int]:
-                if position is None:
-                    raise ValueError("Action requires a position but none was provided.")
-
-                if not isinstance(position, (list, tuple)) or len(position) != 2:
-                    raise ValueError(f"Unexpected position format: {position}")
-
-                raw_x, raw_y = position
-
-                try:
-                    x_value = float(raw_x)
-                    y_value = float(raw_y)
-                except (TypeError, ValueError) as exc:
-                    raise ValueError(f"Position contains non-numeric values: {position}") from exc
-
-                source_tag = (source or "").lower()
-                is_ui_tars_coordinate = source_tag == "ui-tars"
-                is_absolute_coordinate = is_ui_tars_coordinate
-
-                if not is_absolute_coordinate:
-                    if abs(x_value) > 1 or abs(y_value) > 1:
-                        is_absolute_coordinate = True
-
-                if is_ui_tars_coordinate:
-                    converted_x = int(round(x_value))
-                    converted_y = int(round(y_value))
-                elif is_absolute_coordinate:
-                    converted_x = int(round(x_value + screen_left))
-                    converted_y = int(round(y_value + screen_top))
-                else:
-                    converted_x = int(round(x_value * screen_width))
-                    converted_y = int(round(y_value * screen_height))
-
-                return converted_x, converted_y
->>>>>>> 4dca1bf1
+                coordinate = self._resolve_coordinate(action_item)
+                action_item["position"] = coordinate
+                return coordinate
 
             for action_item in parsed_output:
 
                 print("Action Item:", action_item)
                 # sometime showui returns lower case action names
-<<<<<<< HEAD
                 action_name = action_item.get("action", "").upper()
                 action_item["action"] = action_name
 
@@ -236,33 +181,33 @@
                     )
 
                 if action_name == "STOP":
-                    # Signal that execution should stop.  We keep any already
+                    # Signal that execution should stop. We keep any already
                     # generated actions so the caller can finish the current run
                     # but mark that ShowUI requested a stop.
                     self.stop_requested = True
                     break
 
-                if action_name == "CLICK":  # 1. click -> mouse_move + left_click
+                if action_name == "CLICK":  # click -> mouse_move + left_click
                     coordinate = _maybe_resolve_coordinate(action_item)
                     if coordinate is not None:
                         refined_output.append({"action": "mouse_move", "text": None, "coordinate": coordinate})
                     refined_output.append({"action": "left_click", "text": None, "coordinate": None})
 
-                elif action_name == "INPUT":  # 2. input -> type
+                elif action_name == "INPUT":  # input -> type
                     refined_output.append({"action": "type", "text": action_item.get("value"), "coordinate": None})
 
-                elif action_name == "ENTER":  # 3. enter -> key, enter
+                elif action_name == "ENTER":  # enter -> key, enter
                     refined_output.append({"action": "key", "text": "Enter", "coordinate": None})
 
-                elif action_name in ("ESC", "ESCAPE"):  # 4. escape -> key, escape
+                elif action_name in {"ESC", "ESCAPE"}:  # escape -> key, escape
                     refined_output.append({"action": "key", "text": "Escape", "coordinate": None})
 
-                elif action_name == "HOVER":  # 5. hover -> mouse_move
+                elif action_name == "HOVER":  # hover -> mouse_move
                     coordinate = _maybe_resolve_coordinate(action_item)
                     if coordinate is not None:
                         refined_output.append({"action": "mouse_move", "text": None, "coordinate": coordinate})
 
-                elif action_name == "SCROLL":  # 6. scroll -> ComputerTool scroll
+                elif action_name == "SCROLL":  # scroll -> ComputerTool scroll
                     scroll_value = action_item.get("value")
                     scroll_direction = None
                     scroll_amount = 10
@@ -296,50 +241,10 @@
                         }
                     )
 
-                elif action_name == "PRESS":  # 7. press -> mouse_move + left_press
+                elif action_name == "PRESS":  # press -> mouse_move + left_press
                     coordinate = _maybe_resolve_coordinate(action_item)
                     if coordinate is not None:
                         refined_output.append({"action": "mouse_move", "text": None, "coordinate": coordinate})
-=======
-                action_item["action"] = action_item["action"].upper()
-
-                if action_item["action"] not in self.supported_action_type:
-                    raise ValueError(f"Action {action_item['action']} not supported. Check the output from ShowUI: {output_text}")
-                    # continue
-
-                elif action_item["action"] == "CLICK":  # 1. click -> mouse_move + left_click
-                    position = _convert_position(action_item.get("position"), action_item.get("source"))
-                    action_item["position"] = position
-                    refined_output.append({"action": "mouse_move", "text": None, "coordinate": position})
-                    refined_output.append({"action": "left_click", "text": None, "coordinate": None})
-
-                elif action_item["action"] == "INPUT":  # 2. input -> type
-                    refined_output.append({"action": "type", "text": action_item["value"], "coordinate": None})
-
-                elif action_item["action"] == "ENTER":  # 3. enter -> key, enter
-                    refined_output.append({"action": "key", "text": "Enter", "coordinate": None})
-
-                elif action_item["action"] == "ESC" or action_item["action"] == "ESCAPE":  # 4. enter -> key, enter
-                    refined_output.append({"action": "key", "text": "Escape", "coordinate": None})
-
-                elif action_item["action"] == "HOVER":  # 5. hover -> mouse_move
-                    position = _convert_position(action_item.get("position"), action_item.get("source"))
-                    action_item["position"] = position
-                    refined_output.append({"action": "mouse_move", "text": None, "coordinate": position})
-
-                elif action_item["action"] == "SCROLL":  # 6. scroll -> key: pagedown
-                    if action_item["value"] == "up":
-                        refined_output.append({"action": "key", "text": "pageup", "coordinate": None})
-                    elif action_item["value"] == "down":
-                        refined_output.append({"action": "key", "text": "pagedown", "coordinate": None})
-                    else:
-                        raise ValueError(f"Scroll direction {action_item['value']} not supported.")
-
-                elif action_item["action"] == "PRESS":  # 7. press
-                    position = _convert_position(action_item.get("position"), action_item.get("source"))
-                    action_item["position"] = position
-                    refined_output.append({"action": "mouse_move", "text": None, "coordinate": position})
->>>>>>> 4dca1bf1
                     refined_output.append({"action": "left_press", "text": None, "coordinate": None})
 
                 elif action_name == "HOTKEY":
@@ -381,17 +286,28 @@
         except (TypeError, ValueError) as exc:
             raise ValueError(f"Position values must be numeric: {position}") from exc
 
-        # Determine if the position is already in absolute pixel coordinates.
-        position_mode = (action_item.get("position_mode") or action_item.get("position_source") or "").lower()
-        is_absolute = position_mode in {"absolute", "ui-tars", "ui_tars"} or bool(action_item.get("is_absolute"))
-
-        if not is_absolute and (x_value > 1 or y_value > 1):
+        position_mode = (action_item.get("position_mode") or "").lower()
+        position_source = (action_item.get("position_source") or "").lower()
+        source = (action_item.get("source") or "").lower()
+
+        is_ui_tars = any(tag in {"ui-tars", "ui_tars"} for tag in (position_mode, position_source, source))
+
+        is_absolute = bool(action_item.get("is_absolute")) or position_mode == "absolute"
+        if position_source in {"absolute", "ui-tars", "ui_tars"}:
+            is_absolute = True
+        if source and source in {"ui-tars", "ui_tars"}:
+            is_absolute = True
+
+        if not is_absolute and (x_value > 1 or y_value > 1 or x_value < 0 or y_value < 0):
             is_absolute = True
 
         x_offset = self.screen_bbox[0]
         y_offset = self.screen_bbox[1]
         width = self.screen_bbox[2] - self.screen_bbox[0]
         height = self.screen_bbox[3] - self.screen_bbox[1]
+
+        if is_ui_tars:
+            return int(round(x_value)), int(round(y_value))
 
         if is_absolute:
             return int(round(x_value)) + x_offset, int(round(y_value)) + y_offset
