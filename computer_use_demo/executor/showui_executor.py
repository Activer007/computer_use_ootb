import ast
import asyncio
import uuid
from collections.abc import Callable
from typing import Any, Dict, List, Union, cast

from anthropic.types import TextBlock
from anthropic.types.beta import (
    BetaContentBlock,
    BetaContentBlockParam,
    BetaImageBlockParam,
    BetaMessage,
    BetaMessageParam,
    BetaTextBlock,
    BetaTextBlockParam,
    BetaToolResultBlockParam,
    BetaToolUseBlock,
)

from computer_use_demo.tools import BashTool, ComputerTool, EditTool, ToolCollection, ToolResult
from computer_use_demo.tools.colorful_text import colorful_text_showui, colorful_text_vlm


class ShowUIExecutor:
    def __init__(
        self,
        output_callback: Callable[[BetaContentBlockParam], None],
        tool_output_callback: Callable[[Any, str], None],
        selected_screen: int = 0,
    ):
        self.output_callback = output_callback
        self.tool_output_callback = tool_output_callback
        self.selected_screen = selected_screen
        self.screen_bbox = self._get_screen_resolution()
        print("Screen BBox:", self.screen_bbox)

        self.tool_collection = ToolCollection(
            ComputerTool(selected_screen=selected_screen, is_scaling=False)
        )

        # Supported actions emitted by ShowUI or UI-TARS. We only need
        # membership checks, so keep them in a set.
        self.supported_action_type = {
            "CLICK",
            "INPUT",
            "ENTER",
            "ESC",
            "ESCAPE",
            "PRESS",
            "HOVER",
            "SCROLL",
            "HOTKEY",
            "STOP",
        }
        # Track whether a terminating action (like STOP) was observed so the
        # caller can decide to exit any action loop safely.
        self.stop_requested = False

    def __call__(self, response: str, messages: list[BetaMessageParam]):
        # response is expected to be :
        # {'content': "{'action': 'CLICK', 'value': None, 'position': [0.83, 0.15]}, ...", 'role': 'assistant'},

        action_dict = self._format_actor_output(response)  # str -> dict

        actions = action_dict["content"]
        role = action_dict["role"]

        # Parse the actions from showui
        action_list = self._parse_showui_output(actions)
        print("Parsed Action List:", action_list)

        tool_result_content = None

        if action_list is not None and len(action_list) > 0:

            for action in action_list:  # Execute the tool (adapting the code from anthropic_executor.py)

                tool_result_content: list[BetaToolResultBlockParam] = []

                self.output_callback(f"{colorful_text_showui}:\n{action}", sender="bot")
                print("Converted Action:", action)

                tool_input: dict[str, Any] = dict(action)

                sim_content_block = BetaToolUseBlock(
                    id=f"toolu_{uuid.uuid4()}",
                    input=tool_input,
                    name="computer",
                    type="tool_use",
                )

                # update messages
                new_message = {
                    "role": "assistant",
                    "content": cast(list[BetaContentBlockParam], [sim_content_block]),
                }
                if new_message not in messages:
                    messages.append(new_message)

                # Run the asynchronous tool execution in a synchronous context
                result = self.tool_collection.sync_call(
                    name=sim_content_block.name,
                    tool_input=cast(dict[str, Any], sim_content_block.input),
                )

                tool_result_content.append(
                    _make_api_tool_result(result, sim_content_block.id)
                )
                # print(f"executor: tool_result_content: {tool_result_content}")
                self.tool_output_callback(result, sim_content_block.id)

                # Craft messages based on the content_block
                # Note: to display the messages in the gradio, you should organize the messages in the following way (user message, bot message)
                display_messages = _message_display_callback(messages)
                # Send the messages to the gradio
                for user_msg, bot_msg in display_messages:
                    yield [user_msg, bot_msg], tool_result_content

        return tool_result_content

    def _format_actor_output(self, action_output: str | dict) -> Dict[str, Any]:
        if isinstance(action_output, dict):
            return action_output
        try:
            action_output.replace("'", '\"')
            action_dict = ast.literal_eval(action_output)
            return action_dict
        except Exception as e:
            print(f"Error parsing action output: {e}")
            return None

    def _parse_showui_output(self, output_text: str) -> Union[List[Dict[str, Any]], None]:
        try:
            output_text = output_text.strip()

            # process single dictionary
            if output_text.startswith("{") and output_text.endswith("}"):
                output_text = f"[{output_text}]"

            # Validate if the output resembles a list of dictionaries
            if not (output_text.startswith("[") and output_text.endswith("]")):
                raise ValueError("Output does not look like a valid list or dictionary.")

            print("Output Text:", output_text)

            parsed_output = ast.literal_eval(output_text)

            print("Parsed Output:", parsed_output)

            if isinstance(parsed_output, dict):
                parsed_output = [parsed_output]
            elif not isinstance(parsed_output, list):
                raise ValueError("Parsed output is neither a dictionary nor a list.")

            if not all(isinstance(item, dict) for item in parsed_output):
                raise ValueError("Not all items in the parsed output are dictionaries.")

            # reset termination flag for a new batch of actions
            self.stop_requested = False

<<<<<<< HEAD
            # refine key: value pairs, mapping to the Anthropic's format
            refined_output: list[dict[str, Any]] = []
=======
                try:
                    x_value = float(raw_x)
                    y_value = float(raw_y)
                except (TypeError, ValueError) as exc:
                    raise ValueError(f"Position contains non-numeric values: {position}") from exc

                source_tag = (source or "").lower()
                is_absolute_coordinate = source_tag == "ui-tars"

                if not is_absolute_coordinate:
                    if abs(x_value) > 1 or abs(y_value) > 1:
                        is_absolute_coordinate = True

                if is_absolute_coordinate:
                    converted_x = int(round(x_value - screen_left))
                    converted_y = int(round(y_value - screen_top))
                else:
                    converted_x = int(round(x_value * screen_width))
                    converted_y = int(round(y_value * screen_height))
>>>>>>> e28667cc

            def _maybe_resolve_coordinate(action_item: Dict[str, Any]):
                if action_item.get("position") is None:
                    return None
                coordinate = self._resolve_coordinate(action_item)
                action_item["position"] = coordinate
                return coordinate

            for action_item in parsed_output:

                print("Action Item:", action_item)
                # sometime showui returns lower case action names
                action_name = action_item.get("action", "").upper()
                action_item["action"] = action_name

                if action_name not in self.supported_action_type:
                    raise ValueError(
                        f"Action {action_name} not supported. Check the output from ShowUI: {output_text}"
                    )

                if action_name == "STOP":
                    # Signal that execution should stop. We keep any already
                    # generated actions so the caller can finish the current run
                    # but mark that ShowUI requested a stop.
                    self.stop_requested = True
                    break

                if action_name == "CLICK":  # click -> mouse_move + left_click
                    coordinate = _maybe_resolve_coordinate(action_item)
                    if coordinate is not None:
                        refined_output.append({"action": "mouse_move", "text": None, "coordinate": coordinate})
                    refined_output.append({"action": "left_click", "text": None, "coordinate": None})

                elif action_name == "INPUT":  # input -> type
                    refined_output.append({"action": "type", "text": action_item.get("value"), "coordinate": None})

                elif action_name == "ENTER":  # enter -> key, enter
                    refined_output.append({"action": "key", "text": "Enter", "coordinate": None})

                elif action_name in {"ESC", "ESCAPE"}:  # escape -> key, escape
                    refined_output.append({"action": "key", "text": "Escape", "coordinate": None})

                elif action_name == "HOVER":  # hover -> mouse_move
                    coordinate = _maybe_resolve_coordinate(action_item)
                    if coordinate is not None:
                        refined_output.append({"action": "mouse_move", "text": None, "coordinate": coordinate})

                elif action_name == "SCROLL":  # scroll -> ComputerTool scroll
                    scroll_value = action_item.get("value")
                    scroll_direction = None
                    scroll_amount = 10
                    scroll_coordinate = _maybe_resolve_coordinate(action_item)

                    if isinstance(scroll_value, dict):
                        scroll_direction = scroll_value.get("direction")
                        if "amount" in scroll_value and scroll_value["amount"] is not None:
                            scroll_amount = int(scroll_value["amount"])
                    elif isinstance(scroll_value, (list, tuple)) and scroll_value:
                        scroll_direction = scroll_value[0]
                        if len(scroll_value) > 1 and isinstance(scroll_value[1], (int, float)):
                            scroll_amount = int(scroll_value[1])
                    elif isinstance(scroll_value, str):
                        scroll_direction = scroll_value

                    if not scroll_direction:
                        raise ValueError("Scroll direction missing or invalid.")

                    scroll_direction = str(scroll_direction).lower()
                    if scroll_direction not in {"up", "down", "left", "right"}:
                        raise ValueError(f"Scroll direction {scroll_direction} not supported.")

                    refined_output.append(
                        {
                            "action": "scroll",
                            "text": None,
                            "coordinate": scroll_coordinate,
                            "scroll_direction": scroll_direction,
                            "scroll_amount": int(scroll_amount),
                        }
                    )

                elif action_name == "PRESS":  # press -> mouse_move + left_press
                    coordinate = _maybe_resolve_coordinate(action_item)
                    if coordinate is not None:
                        refined_output.append({"action": "mouse_move", "text": None, "coordinate": coordinate})
                    refined_output.append({"action": "left_press", "text": None, "coordinate": None})

                elif action_name == "HOTKEY":
                    hotkey_value = action_item.get("value")
                    keys: list[str]
                    if isinstance(hotkey_value, str):
                        keys = [part.strip() for part in hotkey_value.split("+") if part.strip()]
                    elif isinstance(hotkey_value, (list, tuple)):
                        keys = [str(key).strip() for key in hotkey_value if str(key).strip()]
                    else:
                        raise ValueError("Hotkey value must be a string or list of keys.")

                    if not keys:
                        raise ValueError("Hotkey value is empty.")

                    hotkey_text = "+".join(key.lower() for key in keys)

                    refined_output.append({"action": "key", "text": hotkey_text, "coordinate": None})

            return refined_output

        except Exception as e:
            print(f"Error parsing output: {e}")
            return None

    def _resolve_coordinate(self, action_item: Dict[str, Any]) -> tuple[int, int]:
        position = action_item.get("position")
        if position is None:
            raise ValueError(f"Action {action_item['action']} requires a position but none was provided.")

        if not isinstance(position, (list, tuple)) or len(position) != 2:
            raise ValueError(f"Invalid position payload: {position}")

        x_raw, y_raw = position

        try:
            x_value = float(x_raw)
            y_value = float(y_raw)
        except (TypeError, ValueError) as exc:
            raise ValueError(f"Position values must be numeric: {position}") from exc

        position_mode = (action_item.get("position_mode") or "").lower()
        position_source = (action_item.get("position_source") or "").lower()
        source = (action_item.get("source") or "").lower()

        is_ui_tars = any(tag in {"ui-tars", "ui_tars"} for tag in (position_mode, position_source, source))

        is_absolute = bool(action_item.get("is_absolute")) or position_mode == "absolute"
        if position_source in {"absolute", "ui-tars", "ui_tars"}:
            is_absolute = True
        if source and source in {"ui-tars", "ui_tars"}:
            is_absolute = True

        if not is_absolute and (x_value > 1 or y_value > 1 or x_value < 0 or y_value < 0):
            is_absolute = True

        x_offset = self.screen_bbox[0]
        y_offset = self.screen_bbox[1]
        width = self.screen_bbox[2] - self.screen_bbox[0]
        height = self.screen_bbox[3] - self.screen_bbox[1]

        if is_ui_tars:
            return int(round(x_value)), int(round(y_value))

        if is_absolute:
            return int(round(x_value)) + x_offset, int(round(y_value)) + y_offset

        return (
            int(round(x_value * width)) + x_offset,
            int(round(y_value * height)) + y_offset,
        )

    def _get_screen_resolution(self):
        from screeninfo import get_monitors
        import platform
        if platform.system() == "Darwin":
            import Quartz  # uncomment this line if you are on macOS
        import subprocess

        # Detect platform
        system = platform.system()

        if system == "Windows":
            # Windows: Use screeninfo to get monitor details
            screens = get_monitors()

            # Sort screens by x position to arrange from left to right
            sorted_screens = sorted(screens, key=lambda s: s.x)

            if self.selected_screen < 0 or self.selected_screen >= len(screens):
                raise IndexError("Invalid screen index.")

            screen = sorted_screens[self.selected_screen]
            bbox = (screen.x, screen.y, screen.x + screen.width, screen.y + screen.height)

        elif system == "Darwin":  # macOS
            # macOS: Use Quartz to get monitor details
            max_displays = 32  # Maximum number of displays to handle
            active_displays = Quartz.CGGetActiveDisplayList(max_displays, None, None)[1]

            # Get the display bounds (resolution) for each active display
            screens = []
            for display_id in active_displays:
                bounds = Quartz.CGDisplayBounds(display_id)
                screens.append(
                    {
                        "id": display_id,
                        "x": int(bounds.origin.x),
                        "y": int(bounds.origin.y),
                        "width": int(bounds.size.width),
                        "height": int(bounds.size.height),
                        "is_primary": Quartz.CGDisplayIsMain(display_id),  # Check if this is the primary display
                    }
                )

            # Sort screens by x position to arrange from left to right
            sorted_screens = sorted(screens, key=lambda s: s["x"])

            if self.selected_screen < 0 or self.selected_screen >= len(screens):
                raise IndexError("Invalid screen index.")

            screen = sorted_screens[self.selected_screen]
            bbox = (screen["x"], screen["y"], screen["x"] + screen["width"], screen["y"] + screen["height"])

        else:  # Linux or other OS
            cmd = "xrandr | grep ' primary' | awk '{print $4}'"
            try:
                output = subprocess.check_output(cmd, shell=True).decode()
                resolution = output.strip()
                # Parse the resolution format like "1920x1080+1920+0"
                # The format is "WIDTHxHEIGHT+X+Y"
                parts = resolution.split("+")[0]  # Get just the "1920x1080" part
                width, height = map(int, parts.split("x"))
                # Get the X, Y offset if needed
                x_offset = int(resolution.split("+")[1]) if len(resolution.split("+")) > 1 else 0
                y_offset = int(resolution.split("+")[2]) if len(resolution.split("+")) > 2 else 0
                bbox = (x_offset, y_offset, x_offset + width, y_offset + height)
            except subprocess.CalledProcessError:
                raise RuntimeError("Failed to get screen resolution on Linux.")

        return bbox


def _message_display_callback(messages):
    display_messages = []
    for msg in messages:
        try:
            if isinstance(msg["content"][0], TextBlock):
                display_messages.append((msg["content"][0].text, None))  # User message
            elif isinstance(msg["content"][0], BetaTextBlock):
                display_messages.append((None, msg["content"][0].text))  # Bot message
            elif isinstance(msg["content"][0], BetaToolUseBlock):
                display_messages.append(
                    (None, f"Tool Use: {msg['content'][0].name}\nInput: {msg['content'][0].input}")
                )  # Bot message
            elif isinstance(msg["content"][0], Dict) and msg["content"][0]["content"][-1]["type"] == "image":
                display_messages.append(
                    (None, f'<img src="data:image/png;base64,{msg["content"][0]["content"][-1]["source"]["data"]}">')
                )  # Bot message
            else:
                pass
                # print(msg["content"][0])
        except Exception as e:
            print("error", e)
            pass
    return display_messages


def _make_api_tool_result(
    result: ToolResult, tool_use_id: str
) -> BetaToolResultBlockParam:
    """Convert an agent ToolResult to an API ToolResultBlockParam."""
    tool_result_content: list[BetaTextBlockParam | BetaImageBlockParam] | str = []
    is_error = False
    if result.error:
        is_error = True
        tool_result_content = _maybe_prepend_system_tool_result(result, result.error)
    else:
        if result.output:
            tool_result_content.append(
                {
                    "type": "text",
                    "text": _maybe_prepend_system_tool_result(result, result.output),
                }
            )
        if result.base64_image:
            tool_result_content.append(
                {
                    "type": "image",
                    "source": {
                        "type": "base64",
                        "media_type": "image/png",
                        "data": result.base64_image,
                    },
                }
            )
    return {
        "type": "tool_result",
        "content": tool_result_content,
        "tool_use_id": tool_use_id,
        "is_error": is_error,
    }


def _maybe_prepend_system_tool_result(result: ToolResult, result_text: str):
    if result.system:
        result_text = f"<system>{result.system}</system>\n{result_text}"
    return result_text


# Testing main function
if __name__ == "__main__":
    def output_callback(content_block):
        # print("Output Callback:", content_block)
        pass

    def tool_output_callback(result, action):
        print("[showui_executor] Tool Output Callback:", result, action)
        pass

    # Instantiate the executor
    executor = ShowUIExecutor(
        output_callback=output_callback,
        tool_output_callback=tool_output_callback,
        selected_screen=0,
    )

    # test inputs
    response_content = "{'content': \"{'action': 'CLICK', 'value': None, 'position': [0.49, 0.18]}\", 'role': 'assistant'}"
    # response_content = {'content': "{'action': 'CLICK', 'value': None, 'position': [0.49, 0.39]}", 'role': 'assistant'}
    # response_content = "{'content': \"{'action': 'CLICK', 'value': None, 'position': [0.49, 0.42]}, {'action': 'INPUT', 'value': 'weather for New York city', 'position': [0.49, 0.42]}, {'action': 'ENTER', 'value': None, 'position': None}\", 'role': 'assistant'}"

    # Initialize messages
    messages = []

    # Call the executor
    print("Testing ShowUIExecutor with response content:", response_content)
    for message, tool_result_content in executor(response_content, messages):
        print("Message:", message)
        print("Tool Result Content:", tool_result_content)

    # Display final messages
    print("\nFinal messages:")
    for msg in messages:
        print(msg)

    [
        {
            "role": "user",
            "content": [
                "open a new tab and go to amazon.com",
                "tmp/outputs/screenshot_b4a1b7e60a5c47359bedbd8707573966.png",
            ],
        },
        {"role": "assistant", "content": ["History Action: {'action': 'mouse_move', 'text': None, 'coordinate': (1216, 88)}"]},
        {"role": "assistant", "content": ["History Action: {'action': 'left_click', 'text': None, 'coordinate': None}"]},
        {
            "content": [
                {
                    "type": "tool_result",
                    "content": [
                        {"type": "text", "text": "Moved mouse to (1216, 88)"}
                    ],
                    "tool_use_id": "toolu_ae4f2886-366c-4789-9fa6-ec13461cef12",
                    "is_error": False,
                },
                {
                    "type": "tool_result",
                    "content": [
                        {"type": "text", "text": "Performed left_click"}
                    ],
                    "tool_use_id": "toolu_a7377954-e1b7-4746-9757-b2eb4dcddc82",
                    "is_error": False,
                },
            ],
            "role": "user",
        },
    ]<|MERGE_RESOLUTION|>--- conflicted
+++ resolved
@@ -158,30 +158,8 @@
             # reset termination flag for a new batch of actions
             self.stop_requested = False
 
-<<<<<<< HEAD
             # refine key: value pairs, mapping to the Anthropic's format
             refined_output: list[dict[str, Any]] = []
-=======
-                try:
-                    x_value = float(raw_x)
-                    y_value = float(raw_y)
-                except (TypeError, ValueError) as exc:
-                    raise ValueError(f"Position contains non-numeric values: {position}") from exc
-
-                source_tag = (source or "").lower()
-                is_absolute_coordinate = source_tag == "ui-tars"
-
-                if not is_absolute_coordinate:
-                    if abs(x_value) > 1 or abs(y_value) > 1:
-                        is_absolute_coordinate = True
-
-                if is_absolute_coordinate:
-                    converted_x = int(round(x_value - screen_left))
-                    converted_y = int(round(y_value - screen_top))
-                else:
-                    converted_x = int(round(x_value * screen_width))
-                    converted_y = int(round(y_value * screen_height))
->>>>>>> e28667cc
 
             def _maybe_resolve_coordinate(action_item: Dict[str, Any]):
                 if action_item.get("position") is None:
@@ -522,7 +500,7 @@
             ],
         },
         {"role": "assistant", "content": ["History Action: {'action': 'mouse_move', 'text': None, 'coordinate': (1216, 88)}"]},
-        {"role": "assistant", "content": ["History Action: {'action': 'left_click', 'text': None, 'coordinate': None}"]},
+        {"role": "assistant", "content": ["History Action: {'action': 'left_click', 'text': None, 'coordinate": None}"]},
         {
             "content": [
                 {
