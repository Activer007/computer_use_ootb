--- conflicted
+++ resolved
@@ -1,57 +1,45 @@
 import ast
 import asyncio
-from typing import Any, Dict, cast, List, Union
 from collections.abc import Callable
 import uuid
+from typing import Any, Dict, List, Union, cast
+
+from anthropic.types import TextBlock
 from anthropic.types.beta import (
     BetaContentBlock,
     BetaContentBlockParam,
     BetaImageBlockParam,
     BetaMessage,
     BetaMessageParam,
+    BetaTextBlock,
     BetaTextBlockParam,
     BetaToolResultBlockParam,
+    BetaToolUseBlock,
 )
-from anthropic.types import TextBlock
-from anthropic.types.beta import BetaMessage, BetaTextBlock, BetaToolUseBlock
+
 from computer_use_demo.tools import BashTool, ComputerTool, EditTool, ToolCollection, ToolResult
 from computer_use_demo.tools.colorful_text import colorful_text_showui, colorful_text_vlm
 
 
 class ShowUIExecutor:
     def __init__(
-        self, 
-        output_callback: Callable[[BetaContentBlockParam], None], 
+        self,
+        output_callback: Callable[[BetaContentBlockParam], None],
         tool_output_callback: Callable[[Any, str], None],
-        selected_screen: int = 0
+        selected_screen: int = 0,
     ):
         self.output_callback = output_callback
         self.tool_output_callback = tool_output_callback
         self.selected_screen = selected_screen
         self.screen_bbox = self._get_screen_resolution()
         print("Screen BBox:", self.screen_bbox)
-        
+
         self.tool_collection = ToolCollection(
             ComputerTool(selected_screen=selected_screen, is_scaling=False)
         )
-        
-<<<<<<< HEAD
-        self.supported_action_type = {
-            # "showui_action": "anthropic_tool_action"
-            "CLICK": "mouse",
-            "HOVER": "mouse",
-            "INPUT": "type",
-            "ENTER": "key",
-            "ESC": "key",
-            "ESCAPE": "key",
-            "PRESS": "mouse",
-            "SCROLL": "scroll",
-            "HOTKEY": "key",
-            "STOP": None,
-=======
-        # Supported actions emitted by ShowUI or UI-TARS.  The values are not
-        # used directly, so we simply keep the actions in a set for membership
-        # checks.
+
+        # Supported actions emitted by ShowUI or UI-TARS.  We only need
+        # membership checks, so keep them in a set.
         self.supported_action_type = {
             "CLICK",
             "INPUT",
@@ -63,7 +51,6 @@
             "SCROLL",
             "HOTKEY",
             "STOP",
->>>>>>> 97abf2a0
         }
         # Track whether a terminating action (like STOP) was observed so the
         # caller can decide to exit any action loop safely.
@@ -71,52 +58,37 @@
 
     def __call__(self, response: str, messages: list[BetaMessageParam]):
         # response is expected to be :
-        # {'content': "{'action': 'CLICK', 'value': None, 'position': [0.83, 0.15]}, ...", 'role': 'assistant'}, 
-        
+        # {'content': "{'action': 'CLICK', 'value': None, 'position': [0.83, 0.15]}, ...", 'role': 'assistant'},
+
         action_dict = self._format_actor_output(response)  # str -> dict
-        
+
         actions = action_dict["content"]
         role = action_dict["role"]
-        
+
         # Parse the actions from showui
         action_list = self._parse_showui_output(actions)
         print("Parsed Action List:", action_list)
-        
+
         tool_result_content = None
-        
+
         if action_list is not None and len(action_list) > 0:
-                    
+
             for action in action_list:  # Execute the tool (adapting the code from anthropic_executor.py)
-            
+
                 tool_result_content: list[BetaToolResultBlockParam] = []
-                
+
                 self.output_callback(f"{colorful_text_showui}:\n{action}", sender="bot")
                 print("Converted Action:", action)
-                
-<<<<<<< HEAD
-                tool_input: Dict[str, Any] = {
-                    "action": action["action"],
-                    "text": action.get("text"),
-                    "coordinate": action.get("coordinate"),
-                }
-
-                if "scroll_direction" in action:
-                    tool_input["scroll_direction"] = action["scroll_direction"]
-=======
+
                 tool_input: dict[str, Any] = dict(action)
->>>>>>> 97abf2a0
 
                 sim_content_block = BetaToolUseBlock(
-                    id=f'toolu_{uuid.uuid4()}',
+                    id=f"toolu_{uuid.uuid4()}",
                     input=tool_input,
-                    name='computer',
-<<<<<<< HEAD
-                    type='tool_use'
-=======
-                    type='tool_use',
->>>>>>> 97abf2a0
+                    name="computer",
+                    type="tool_use",
                 )
-                
+
                 # update messages
                 new_message = {
                     "role": "assistant",
@@ -130,7 +102,7 @@
                     name=sim_content_block.name,
                     tool_input=cast(dict[str, Any], sim_content_block.input),
                 )
-                
+
                 tool_result_content.append(
                     _make_api_tool_result(result, sim_content_block.id)
                 )
@@ -143,27 +115,24 @@
                 # Send the messages to the gradio
                 for user_msg, bot_msg in display_messages:
                     yield [user_msg, bot_msg], tool_result_content
-        
+
         return tool_result_content
-    
-    
-    def _format_actor_output(self, action_output: str|dict) -> Dict[str, Any]:
-        if type(action_output) == dict:
+
+    def _format_actor_output(self, action_output: str | dict) -> Dict[str, Any]:
+        if isinstance(action_output, dict):
             return action_output
-        else:
-            try:
-                action_output.replace("'", "\"")
-                action_dict = ast.literal_eval(action_output)
-                return action_dict
-            except Exception as e:
-                print(f"Error parsing action output: {e}")
-                return None
-    
+        try:
+            action_output.replace("'", '\"')
+            action_dict = ast.literal_eval(action_output)
+            return action_dict
+        except Exception as e:
+            print(f"Error parsing action output: {e}")
+            return None
 
     def _parse_showui_output(self, output_text: str) -> Union[List[Dict[str, Any]], None]:
         try:
             output_text = output_text.strip()
-            
+
             # process single dictionary
             if output_text.startswith("{") and output_text.endswith("}"):
                 output_text = f"[{output_text}]"
@@ -190,87 +159,17 @@
             self.stop_requested = False
 
             # refine key: value pairs, mapping to the Anthropic's format
-            refined_output = []
-            
-<<<<<<< HEAD
-            stop_encountered = False
-=======
-            def _convert_position(position_value):
-                if position_value is None:
+            refined_output: list[dict[str, Any]] = []
+
+            def _maybe_resolve_coordinate(action_item: Dict[str, Any]):
+                if action_item.get("position") is None:
                     return None
-                x, y = position_value
-                return (
-                    int(x * (self.screen_bbox[2] - self.screen_bbox[0])),
-                    int(y * (self.screen_bbox[3] - self.screen_bbox[1])),
-                )
->>>>>>> 97abf2a0
+                return self._resolve_coordinate(action_item)
 
             for action_item in parsed_output:
 
                 print("Action Item:", action_item)
                 # sometime showui returns lower case action names
-<<<<<<< HEAD
-                action_item["action"] = action_item["action"].upper()
-
-                if action_item["action"] not in self.supported_action_type:
-                    raise ValueError(
-                        f"Action {action_item['action']} not supported. Check the output from ShowUI: {output_text}"
-                    )
-
-                if action_item["action"] == "STOP":
-                    stop_encountered = True
-                    # Stop indicates that there are no more actions to execute.
-                    break
-
-                elif action_item["action"] == "CLICK":  # 1. click -> mouse_move + left_click
-                    coordinate = self._resolve_coordinate(action_item)
-                    refined_output.append({"action": "mouse_move", "text": None, "coordinate": coordinate})
-                    refined_output.append({"action": "left_click", "text": None, "coordinate": None})
-
-                elif action_item["action"] == "INPUT":  # 2. input -> type
-                    refined_output.append({"action": "type", "text": action_item["value"], "coordinate": None})
-
-                elif action_item["action"] == "ENTER":  # 3. enter -> key, enter
-                    refined_output.append({"action": "key", "text": "Enter", "coordinate": None})
-
-                elif action_item["action"] == "ESC" or action_item["action"] == "ESCAPE":  # 4. enter -> key, enter
-                    refined_output.append({"action": "key", "text": "Escape", "coordinate": None})
-
-                elif action_item["action"] == "HOVER":  # 5. hover -> mouse_move
-                    coordinate = self._resolve_coordinate(action_item)
-                    refined_output.append({"action": "mouse_move", "text": None, "coordinate": coordinate})
-
-                elif action_item["action"] == "SCROLL":  # 6. scroll -> scroll tool
-                    direction = (action_item.get("value") or "down").lower()
-                    if direction not in {"up", "down", "left", "right"}:
-                        raise ValueError(f"Scroll direction {direction} not supported.")
-
-                    payload: Dict[str, Any] = {
-                        "action": "scroll",
-                        "text": None,
-                        "coordinate": None,
-                        "scroll_direction": direction,
-                    }
-
-                    if action_item.get("position") is not None:
-                        payload["coordinate"] = self._resolve_coordinate(action_item)
-
-                    refined_output.append(payload)
-
-                elif action_item["action"] == "HOTKEY":
-                    key_value = action_item.get("value")
-                    if not key_value:
-                        continue
-                    refined_output.append({"action": "key", "text": key_value, "coordinate": None})
-
-                elif action_item["action"] == "PRESS":  # 7. press
-                    coordinate = self._resolve_coordinate(action_item)
-                    refined_output.append({"action": "mouse_move", "text": None, "coordinate": coordinate})
-                    refined_output.append({"action": "left_press", "text": None, "coordinate": None})
-
-            if stop_encountered:
-                return refined_output
-=======
                 action_name = action_item.get("action", "").upper()
                 action_item["action"] = action_name
 
@@ -280,14 +179,14 @@
                     )
 
                 if action_name == "STOP":
-                    # Signal that execution should stop and avoid emitting any
-                    # additional actions.  Returning an empty list prevents the
-                    # caller from attempting to execute a None action.
+                    # Signal that execution should stop.  We keep any already
+                    # generated actions so the caller can finish the current run
+                    # but mark that ShowUI requested a stop.
                     self.stop_requested = True
-                    return []
+                    break
 
                 if action_name == "CLICK":  # 1. click -> mouse_move + left_click
-                    coordinate = _convert_position(action_item.get("position"))
+                    coordinate = _maybe_resolve_coordinate(action_item)
                     if coordinate is not None:
                         refined_output.append({"action": "mouse_move", "text": None, "coordinate": coordinate})
                     refined_output.append({"action": "left_click", "text": None, "coordinate": None})
@@ -302,7 +201,7 @@
                     refined_output.append({"action": "key", "text": "Escape", "coordinate": None})
 
                 elif action_name == "HOVER":  # 5. hover -> mouse_move
-                    coordinate = _convert_position(action_item.get("position"))
+                    coordinate = _maybe_resolve_coordinate(action_item)
                     if coordinate is not None:
                         refined_output.append({"action": "mouse_move", "text": None, "coordinate": coordinate})
 
@@ -310,13 +209,13 @@
                     scroll_value = action_item.get("value")
                     scroll_direction = None
                     scroll_amount = 10
-                    scroll_coordinate = _convert_position(action_item.get("position"))
+                    scroll_coordinate = _maybe_resolve_coordinate(action_item)
 
                     if isinstance(scroll_value, dict):
                         scroll_direction = scroll_value.get("direction")
-                        scroll_amount = scroll_value.get("amount", scroll_amount)
+                        if "amount" in scroll_value and scroll_value["amount"] is not None:
+                            scroll_amount = int(scroll_value["amount"])
                     elif isinstance(scroll_value, (list, tuple)) and scroll_value:
-                        # Assume [direction, amount]
                         scroll_direction = scroll_value[0]
                         if len(scroll_value) > 1 and isinstance(scroll_value[1], (int, float)):
                             scroll_amount = int(scroll_value[1])
@@ -326,7 +225,7 @@
                     if not scroll_direction:
                         raise ValueError("Scroll direction missing or invalid.")
 
-                    scroll_direction = scroll_direction.lower()
+                    scroll_direction = str(scroll_direction).lower()
                     if scroll_direction not in {"up", "down", "left", "right"}:
                         raise ValueError(f"Scroll direction {scroll_direction} not supported.")
 
@@ -341,7 +240,7 @@
                     )
 
                 elif action_name == "PRESS":  # 7. press -> mouse_move + left_press
-                    coordinate = _convert_position(action_item.get("position"))
+                    coordinate = _maybe_resolve_coordinate(action_item)
                     if coordinate is not None:
                         refined_output.append({"action": "mouse_move", "text": None, "coordinate": coordinate})
                     refined_output.append({"action": "left_press", "text": None, "coordinate": None})
@@ -362,7 +261,6 @@
                     hotkey_text = "+".join(key.lower() for key in keys)
 
                     refined_output.append({"action": "key", "text": hotkey_text, "coordinate": None})
->>>>>>> 97abf2a0
 
             return refined_output
 
@@ -405,7 +303,6 @@
             int(round(x_value * width)) + x_offset,
             int(round(y_value * height)) + y_offset,
         )
-        
 
     def _get_screen_resolution(self):
         from screeninfo import get_monitors
@@ -413,7 +310,7 @@
         if platform.system() == "Darwin":
             import Quartz  # uncomment this line if you are on macOS
         import subprocess
-            
+
         # Detect platform
         system = platform.system()
 
@@ -439,23 +336,25 @@
             screens = []
             for display_id in active_displays:
                 bounds = Quartz.CGDisplayBounds(display_id)
-                screens.append({
-                    'id': display_id,
-                    'x': int(bounds.origin.x),
-                    'y': int(bounds.origin.y),
-                    'width': int(bounds.size.width),
-                    'height': int(bounds.size.height),
-                    'is_primary': Quartz.CGDisplayIsMain(display_id)  # Check if this is the primary display
-                })
+                screens.append(
+                    {
+                        "id": display_id,
+                        "x": int(bounds.origin.x),
+                        "y": int(bounds.origin.y),
+                        "width": int(bounds.size.width),
+                        "height": int(bounds.size.height),
+                        "is_primary": Quartz.CGDisplayIsMain(display_id),  # Check if this is the primary display
+                    }
+                )
 
             # Sort screens by x position to arrange from left to right
-            sorted_screens = sorted(screens, key=lambda s: s['x'])
+            sorted_screens = sorted(screens, key=lambda s: s["x"])
 
             if self.selected_screen < 0 or self.selected_screen >= len(screens):
                 raise IndexError("Invalid screen index.")
 
             screen = sorted_screens[self.selected_screen]
-            bbox = (screen['x'], screen['y'], screen['x'] + screen['width'], screen['y'] + screen['height'])
+            bbox = (screen["x"], screen["y"], screen["x"] + screen["width"], screen["y"] + screen["height"])
 
         else:  # Linux or other OS
             cmd = "xrandr | grep ' primary' | awk '{print $4}'"
@@ -464,17 +363,16 @@
                 resolution = output.strip()
                 # Parse the resolution format like "1920x1080+1920+0"
                 # The format is "WIDTHxHEIGHT+X+Y"
-                parts = resolution.split('+')[0]  # Get just the "1920x1080" part
-                width, height = map(int, parts.split('x'))
+                parts = resolution.split("+")[0]  # Get just the "1920x1080" part
+                width, height = map(int, parts.split("x"))
                 # Get the X, Y offset if needed
-                x_offset = int(resolution.split('+')[1]) if len(resolution.split('+')) > 1 else 0
-                y_offset = int(resolution.split('+')[2]) if len(resolution.split('+')) > 2 else 0
+                x_offset = int(resolution.split("+")[1]) if len(resolution.split("+")) > 1 else 0
+                y_offset = int(resolution.split("+")[2]) if len(resolution.split("+")) > 2 else 0
                 bbox = (x_offset, y_offset, x_offset + width, y_offset + height)
             except subprocess.CalledProcessError:
                 raise RuntimeError("Failed to get screen resolution on Linux.")
-        
+
         return bbox
-
 
 
 def _message_display_callback(messages):
@@ -486,9 +384,13 @@
             elif isinstance(msg["content"][0], BetaTextBlock):
                 display_messages.append((None, msg["content"][0].text))  # Bot message
             elif isinstance(msg["content"][0], BetaToolUseBlock):
-                display_messages.append((None, f"Tool Use: {msg['content'][0].name}\nInput: {msg['content'][0].input}"))  # Bot message
+                display_messages.append(
+                    (None, f"Tool Use: {msg['content'][0].name}\nInput: {msg['content'][0].input}")
+                )  # Bot message
             elif isinstance(msg["content"][0], Dict) and msg["content"][0]["content"][-1]["type"] == "image":
-                display_messages.append((None, f'<img src="data:image/png;base64,{msg["content"][0]["content"][-1]["source"]["data"]}">'))  # Bot message
+                display_messages.append(
+                    (None, f'<img src="data:image/png;base64,{msg["content"][0]["content"][-1]["source"]["data"]}">')
+                )  # Bot message
             else:
                 pass
                 # print(msg["content"][0])
@@ -540,7 +442,6 @@
     return result_text
 
 
-
 # Testing main function
 if __name__ == "__main__":
     def output_callback(content_block):
@@ -555,7 +456,7 @@
     executor = ShowUIExecutor(
         output_callback=output_callback,
         tool_output_callback=tool_output_callback,
-        selected_screen=0
+        selected_screen=0,
     )
 
     # test inputs
@@ -576,15 +477,36 @@
     print("\nFinal messages:")
     for msg in messages:
         print(msg)
-        
-        
-
-[
-    {'role': 'user', 'content': ['open a new tab and go to amazon.com', 'tmp/outputs/screenshot_b4a1b7e60a5c47359bedbd8707573966.png']},
-    {'role': 'assistant', 'content': ["History Action: {'action': 'mouse_move', 'text': None, 'coordinate': (1216, 88)}"]}, 
-    {'role': 'assistant', 'content': ["History Action: {'action': 'left_click', 'text': None, 'coordinate': None}"]},
-    {'content': [
-        {'type': 'tool_result', 'content': [{'type': 'text', 'text': 'Moved mouse to (1216, 88)'}], 'tool_use_id': 'toolu_ae4f2886-366c-4789-9fa6-ec13461cef12', 'is_error': False},
-        {'type': 'tool_result', 'content': [{'type': 'text', 'text': 'Performed left_click'}], 'tool_use_id': 'toolu_a7377954-e1b7-4746-9757-b2eb4dcddc82', 'is_error': False}
-                ], 'role': 'user'}
-]+
+    [
+        {
+            "role": "user",
+            "content": [
+                "open a new tab and go to amazon.com",
+                "tmp/outputs/screenshot_b4a1b7e60a5c47359bedbd8707573966.png",
+            ],
+        },
+        {"role": "assistant", "content": ["History Action: {'action': 'mouse_move', 'text': None, 'coordinate': (1216, 88)}"]},
+        {"role": "assistant", "content": ["History Action: {'action': 'left_click', 'text': None, 'coordinate': None}"]},
+        {
+            "content": [
+                {
+                    "type": "tool_result",
+                    "content": [
+                        {"type": "text", "text": "Moved mouse to (1216, 88)"}
+                    ],
+                    "tool_use_id": "toolu_ae4f2886-366c-4789-9fa6-ec13461cef12",
+                    "is_error": False,
+                },
+                {
+                    "type": "tool_result",
+                    "content": [
+                        {"type": "text", "text": "Performed left_click"}
+                    ],
+                    "tool_use_id": "toolu_a7377954-e1b7-4746-9757-b2eb4dcddc82",
+                    "is_error": False,
+                },
+            ],
+            "role": "user",
+        },
+    ]