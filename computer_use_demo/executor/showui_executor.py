import ast
import asyncio
<<<<<<< HEAD
=======
import json
from typing import Any, Dict, cast, List, Union
from collections.abc import Callable
>>>>>>> 29076ed0
import uuid
from collections.abc import Callable
from typing import Any, Dict, List, Union, cast

from anthropic.types import TextBlock
from anthropic.types.beta import (
    BetaContentBlock,
    BetaContentBlockParam,
    BetaImageBlockParam,
    BetaMessage,
    BetaMessageParam,
    BetaTextBlock,
    BetaTextBlockParam,
    BetaToolResultBlockParam,
    BetaToolUseBlock,
)

from computer_use_demo.tools import BashTool, ComputerTool, EditTool, ToolCollection, ToolResult
from computer_use_demo.tools.colorful_text import colorful_text_showui, colorful_text_vlm


class ShowUIExecutor:
    def __init__(
        self,
        output_callback: Callable[[BetaContentBlockParam], None],
        tool_output_callback: Callable[[Any, str], None],
        selected_screen: int = 0,
    ):
        self.output_callback = output_callback
        self.tool_output_callback = tool_output_callback
        self.selected_screen = selected_screen
        self.screen_bbox = self._get_screen_resolution()
        print("Screen BBox:", self.screen_bbox)

        self.tool_collection = ToolCollection(
            ComputerTool(selected_screen=selected_screen, is_scaling=False)
        )
<<<<<<< HEAD

        # Supported actions emitted by ShowUI or UI-TARS. We only need
        # membership checks, so keep them in a set.
        self.supported_action_type = {
            "CLICK",
            "INPUT",
            "ENTER",
            "ESC",
            "ESCAPE",
            "PRESS",
            "HOVER",
            "SCROLL",
            "HOTKEY",
            "STOP",
=======
        
        self.supported_action_type = {
            # "showui_action": "anthropic_tool_action"
            "CLICK": "mouse",
            "HOVER": "mouse",
            "INPUT": "type",
            "ENTER": "key",
            "ESC": "key",
            "ESCAPE": "key",
            "PRESS": "mouse",
            "SCROLL": "scroll",
            "HOTKEY": "key",
            "STOP": None,
>>>>>>> 29076ed0
        }
        # Track whether a terminating action (like STOP) was observed so the
        # caller can decide to exit any action loop safely.
        self.stop_requested = False

    def __call__(self, response: str, messages: list[BetaMessageParam]):
        # response is expected to be :
        # {'content': "{'action': 'CLICK', 'value': None, 'position': [0.83, 0.15]}, ...", 'role': 'assistant'},

        action_dict = self._format_actor_output(response)  # str -> dict

        actions = action_dict["content"]
        role = action_dict["role"]

        # Parse the actions from showui
        action_list = self._parse_showui_output(actions)
        print("Parsed Action List:", action_list)

        tool_result_content = None

        if action_list is not None and len(action_list) > 0:

            for action in action_list:  # Execute the tool (adapting the code from anthropic_executor.py)

                tool_result_content: list[BetaToolResultBlockParam] = []

                self.output_callback(f"{colorful_text_showui}:\n{action}", sender="bot")
                print("Converted Action:", action)
<<<<<<< HEAD

                tool_input: dict[str, Any] = dict(action)

                sim_content_block = BetaToolUseBlock(
                    id=f"toolu_{uuid.uuid4()}",
                    input=tool_input,
                    name="computer",
                    type="tool_use",
                )

=======
                
                tool_input: Dict[str, Any] = {
                    "action": action["action"],
                    "text": action.get("text"),
                    "coordinate": action.get("coordinate"),
                }

                if "scroll_direction" in action:
                    tool_input["scroll_direction"] = action["scroll_direction"]

                sim_content_block = BetaToolUseBlock(
                    id=f'toolu_{uuid.uuid4()}',
                    input=tool_input,
                    name='computer',
                    type='tool_use'
                )
                
>>>>>>> 29076ed0
                # update messages
                new_message = {
                    "role": "assistant",
                    "content": cast(list[BetaContentBlockParam], [sim_content_block]),
                }
                if new_message not in messages:
                    messages.append(new_message)

                # Run the asynchronous tool execution in a synchronous context
                result = self.tool_collection.sync_call(
                    name=sim_content_block.name,
                    tool_input=cast(dict[str, Any], sim_content_block.input),
                )

                tool_result_content.append(
                    _make_api_tool_result(result, sim_content_block.id)
                )
                # print(f"executor: tool_result_content: {tool_result_content}")
                self.tool_output_callback(result, sim_content_block.id)

                # Craft messages based on the content_block
                # Note: to display the messages in the gradio, you should organize the messages in the following way (user message, bot message)
                display_messages = _message_display_callback(messages)
                # Send the messages to the gradio
                for user_msg, bot_msg in display_messages:
                    yield [user_msg, bot_msg], tool_result_content

        return tool_result_content
<<<<<<< HEAD

    def _format_actor_output(self, action_output: str | dict) -> Dict[str, Any]:
        if isinstance(action_output, dict):
            return action_output
        try:
            action_output.replace("'", '\"')
            action_dict = ast.literal_eval(action_output)
            return action_dict
        except Exception as e:
            print(f"Error parsing action output: {e}")
            return None
=======
    
    
    def _format_actor_output(self, action_output: str | dict) -> Dict[str, Any] | None:
        if isinstance(action_output, dict):
            return action_output

        if not isinstance(action_output, str):
            print(f"Unexpected action output type: {type(action_output)}")
            return None

        text_output = action_output.strip()

        if not text_output:
            print("Empty action output received from ShowUI actor.")
            return None

        try:
            return json.loads(text_output)
        except json.JSONDecodeError:
            pass

        try:
            sanitized_output = self._json_literals_to_python(text_output)
            return ast.literal_eval(sanitized_output)
        except (ValueError, SyntaxError) as exc:
            print(f"Error parsing action output: {exc}")
            return None
    
>>>>>>> 29076ed0

    def _parse_showui_output(self, output_text: str) -> Union[List[Dict[str, Any]], None]:
        try:
            output_text = output_text.strip()

            # process single dictionary
            if output_text.startswith("{") and output_text.endswith("}"):
                output_text = f"[{output_text}]"

            # Validate if the output resembles a list of dictionaries
            if not (output_text.startswith("[") and output_text.endswith("]")):
                raise ValueError("Output does not look like a valid list or dictionary.")

            print("Output Text:", output_text)

            try:
                parsed_output = json.loads(output_text)
            except json.JSONDecodeError:
                sanitized_output = self._json_literals_to_python(output_text)
                parsed_output = ast.literal_eval(sanitized_output)

            print("Parsed Output:", parsed_output)

            if isinstance(parsed_output, dict):
                parsed_output = [parsed_output]
            elif not isinstance(parsed_output, list):
                raise ValueError("Parsed output is neither a dictionary nor a list.")

            if not all(isinstance(item, dict) for item in parsed_output):
                raise ValueError("Not all items in the parsed output are dictionaries.")

            # reset termination flag for a new batch of actions
            self.stop_requested = False

            # refine key: value pairs, mapping to the Anthropic's format
<<<<<<< HEAD
            refined_output: list[dict[str, Any]] = []

            def _maybe_resolve_coordinate(action_item: Dict[str, Any]):
                if action_item.get("position") is None:
                    return None
                coordinate = self._resolve_coordinate(action_item)
                action_item["position"] = coordinate
                return coordinate
=======
            refined_output: list[Dict[str, Any]] = []
            stop_encountered = False
>>>>>>> 29076ed0

            for action_item in parsed_output:

                print("Action Item:", action_item)
                # sometime showui returns lower case action names
<<<<<<< HEAD
                action_name = action_item.get("action", "").upper()
                action_item["action"] = action_name

                if action_name not in self.supported_action_type:
                    raise ValueError(
                        f"Action {action_name} not supported. Check the output from ShowUI: {output_text}"
                    )

                if action_name == "STOP":
                    # Signal that execution should stop. We keep any already
                    # generated actions so the caller can finish the current run
                    # but mark that ShowUI requested a stop.
                    self.stop_requested = True
                    break

                if action_name == "CLICK":  # click -> mouse_move + left_click
                    coordinate = _maybe_resolve_coordinate(action_item)
                    if coordinate is not None:
                        refined_output.append({"action": "mouse_move", "text": None, "coordinate": coordinate})
                    refined_output.append({"action": "left_click", "text": None, "coordinate": None})

                elif action_name == "INPUT":  # input -> type
                    refined_output.append({"action": "type", "text": action_item.get("value"), "coordinate": None})

                elif action_name == "ENTER":  # enter -> key, enter
                    refined_output.append({"action": "key", "text": "Enter", "coordinate": None})

                elif action_name in {"ESC", "ESCAPE"}:  # escape -> key, escape
                    refined_output.append({"action": "key", "text": "Escape", "coordinate": None})

                elif action_name == "HOVER":  # hover -> mouse_move
                    coordinate = _maybe_resolve_coordinate(action_item)
                    if coordinate is not None:
                        refined_output.append({"action": "mouse_move", "text": None, "coordinate": coordinate})

                elif action_name == "SCROLL":  # scroll -> ComputerTool scroll
                    scroll_value = action_item.get("value")
                    scroll_direction = None
                    scroll_amount = 10
                    scroll_coordinate = _maybe_resolve_coordinate(action_item)

                    if isinstance(scroll_value, dict):
                        scroll_direction = scroll_value.get("direction")
                        if "amount" in scroll_value and scroll_value["amount"] is not None:
                            scroll_amount = int(scroll_value["amount"])
                    elif isinstance(scroll_value, (list, tuple)) and scroll_value:
                        scroll_direction = scroll_value[0]
                        if len(scroll_value) > 1 and isinstance(scroll_value[1], (int, float)):
                            scroll_amount = int(scroll_value[1])
                    elif isinstance(scroll_value, str):
                        scroll_direction = scroll_value

                    if not scroll_direction:
                        raise ValueError("Scroll direction missing or invalid.")

                    scroll_direction = str(scroll_direction).lower()
                    if scroll_direction not in {"up", "down", "left", "right"}:
                        raise ValueError(f"Scroll direction {scroll_direction} not supported.")

                    refined_output.append(
                        {
                            "action": "scroll",
                            "text": None,
                            "coordinate": scroll_coordinate,
                            "scroll_direction": scroll_direction,
                            "scroll_amount": int(scroll_amount),
                        }
                    )

                elif action_name == "PRESS":  # press -> mouse_move + left_press
                    coordinate = _maybe_resolve_coordinate(action_item)
                    if coordinate is not None:
                        refined_output.append({"action": "mouse_move", "text": None, "coordinate": coordinate})
                    refined_output.append({"action": "left_press", "text": None, "coordinate": None})

                elif action_name == "HOTKEY":
                    hotkey_value = action_item.get("value")
                    keys: list[str]
                    if isinstance(hotkey_value, str):
                        keys = [part.strip() for part in hotkey_value.split("+") if part.strip()]
                    elif isinstance(hotkey_value, (list, tuple)):
                        keys = [str(key).strip() for key in hotkey_value if str(key).strip()]
                    else:
                        raise ValueError("Hotkey value must be a string or list of keys.")

                    if not keys:
                        raise ValueError("Hotkey value is empty.")

                    hotkey_text = "+".join(key.lower() for key in keys)

                    refined_output.append({"action": "key", "text": hotkey_text, "coordinate": None})
=======
                action_item["action"] = action_item["action"].upper()

                if action_item["action"] not in self.supported_action_type:
                    raise ValueError(
                        f"Action {action_item['action']} not supported. Check the output from ShowUI: {output_text}"
                    )

                if action_item["action"] == "STOP":
                    stop_encountered = True
                    # Stop indicates that there are no more actions to execute.
                    break

                if action_item["action"] == "CLICK":  # 1. click -> mouse_move + left_click
                    coordinate = self._resolve_coordinate(action_item)
                    refined_output.append({"action": "mouse_move", "text": None, "coordinate": coordinate})
                    refined_output.append({"action": "left_click", "text": None, "coordinate": None})

                elif action_item["action"] == "INPUT":  # 2. input -> type
                    refined_output.append({"action": "type", "text": action_item["value"], "coordinate": None})

                elif action_item["action"] == "ENTER":  # 3. enter -> key, enter
                    refined_output.append({"action": "key", "text": "Enter", "coordinate": None})

                elif action_item["action"] == "ESC" or action_item["action"] == "ESCAPE":  # 4. enter -> key, enter
                    refined_output.append({"action": "key", "text": "Escape", "coordinate": None})

                elif action_item["action"] == "HOVER":  # 5. hover -> mouse_move
                    coordinate = self._resolve_coordinate(action_item)
                    refined_output.append({"action": "mouse_move", "text": None, "coordinate": coordinate})

                elif action_item["action"] == "SCROLL":  # 6. scroll -> scroll tool
                    direction = (action_item.get("value") or "down").lower()
                    if direction not in {"up", "down", "left", "right"}:
                        raise ValueError(f"Scroll direction {direction} not supported.")

                    payload: Dict[str, Any] = {
                        "action": "scroll",
                        "text": None,
                        "coordinate": None,
                        "scroll_direction": direction,
                    }

                    if action_item.get("position") is not None:
                        payload["coordinate"] = self._resolve_coordinate(action_item)

                    refined_output.append(payload)

                elif action_item["action"] == "HOTKEY":
                    key_value = action_item.get("value")
                    if not key_value:
                        continue
                    refined_output.append({"action": "key", "text": key_value, "coordinate": None})

                elif action_item["action"] == "PRESS":  # 7. press
                    coordinate = self._resolve_coordinate(action_item)
                    refined_output.append({"action": "mouse_move", "text": None, "coordinate": coordinate})
                    refined_output.append({"action": "left_press", "text": None, "coordinate": None})

            if stop_encountered:
                return refined_output
>>>>>>> 29076ed0

            return refined_output

        except Exception as e:
            print(f"Error parsing output: {e}")
            return None

    def _resolve_coordinate(self, action_item: Dict[str, Any]) -> tuple[int, int]:
        position = action_item.get("position")
        if position is None:
            raise ValueError(f"Action {action_item['action']} requires a position but none was provided.")

        if not isinstance(position, (list, tuple)) or len(position) != 2:
            raise ValueError(f"Invalid position payload: {position}")

        x_raw, y_raw = position

        try:
            x_value = float(x_raw)
            y_value = float(y_raw)
        except (TypeError, ValueError) as exc:
            raise ValueError(f"Position values must be numeric: {position}") from exc

        position_mode = (action_item.get("position_mode") or "").lower()
        position_source = (action_item.get("position_source") or "").lower()
<<<<<<< HEAD
        source = (action_item.get("source") or "").lower()

        is_ui_tars = any(tag in {"ui-tars", "ui_tars"} for tag in (position_mode, position_source, source))

        is_absolute = bool(action_item.get("is_absolute")) or position_mode == "absolute"
        if position_source in {"absolute", "ui-tars", "ui_tars"}:
            is_absolute = True
        if source and source in {"ui-tars", "ui_tars"}:
            is_absolute = True

        if not is_absolute and (x_value > 1 or y_value > 1 or x_value < 0 or y_value < 0):
=======
        is_absolute = position_mode in {"absolute"} or bool(action_item.get("is_absolute"))

        if not is_absolute:
            if position_source in {"absolute"}:
                is_absolute = True
            elif position_source in {"ui-tars", "ui_tars"} and (x_value > 1 or y_value > 1):
                is_absolute = True

        if not is_absolute and (x_value > 1 or y_value > 1):
>>>>>>> 29076ed0
            is_absolute = True

        x_offset = self.screen_bbox[0]
        y_offset = self.screen_bbox[1]
        width = self.screen_bbox[2] - self.screen_bbox[0]
        height = self.screen_bbox[3] - self.screen_bbox[1]

<<<<<<< HEAD
        if is_ui_tars:
            return int(round(x_value)), int(round(y_value))

        if is_absolute:
            return int(round(x_value)) + x_offset, int(round(y_value)) + y_offset

        return (
            int(round(x_value * width)) + x_offset,
            int(round(y_value * height)) + y_offset,
        )
=======
        if width <= 0 or height <= 0:
            raise ValueError("Invalid screen bounds returned from monitor lookup.")

        if is_absolute:
            x_px = int(round(x_value))
            y_px = int(round(y_value))
            return x_px + x_offset, y_px + y_offset

        x_px = int(round(max(0.0, min(1.0, x_value)) * width))
        y_px = int(round(max(0.0, min(1.0, y_value)) * height))

        x_px = min(max(x_px, 0), width - 1)
        y_px = min(max(y_px, 0), height - 1)

        return x_px + x_offset, y_px + y_offset
        
>>>>>>> 29076ed0

    def _get_screen_resolution(self):
        from screeninfo import get_monitors
        import platform
        if platform.system() == "Darwin":
            import Quartz  # uncomment this line if you are on macOS
        import subprocess

        # Detect platform
        system = platform.system()

        if system == "Windows":
            # Windows: Use screeninfo to get monitor details
            screens = get_monitors()

            # Sort screens by x position to arrange from left to right
            sorted_screens = sorted(screens, key=lambda s: s.x)

            if self.selected_screen < 0 or self.selected_screen >= len(screens):
                raise IndexError("Invalid screen index.")

            screen = sorted_screens[self.selected_screen]
            bbox = (screen.x, screen.y, screen.x + screen.width, screen.y + screen.height)

        elif system == "Darwin":  # macOS
            # macOS: Use Quartz to get monitor details
            max_displays = 32  # Maximum number of displays to handle
            active_displays = Quartz.CGGetActiveDisplayList(max_displays, None, None)[1]

            # Get the display bounds (resolution) for each active display
            screens = []
            for display_id in active_displays:
                bounds = Quartz.CGDisplayBounds(display_id)
                screens.append(
                    {
                        "id": display_id,
                        "x": int(bounds.origin.x),
                        "y": int(bounds.origin.y),
                        "width": int(bounds.size.width),
                        "height": int(bounds.size.height),
                        "is_primary": Quartz.CGDisplayIsMain(display_id),  # Check if this is the primary display
                    }
                )

            # Sort screens by x position to arrange from left to right
            sorted_screens = sorted(screens, key=lambda s: s["x"])

            if self.selected_screen < 0 or self.selected_screen >= len(screens):
                raise IndexError("Invalid screen index.")

            screen = sorted_screens[self.selected_screen]
            bbox = (screen["x"], screen["y"], screen["x"] + screen["width"], screen["y"] + screen["height"])

        else:  # Linux or other OS
            cmd = "xrandr | grep ' primary' | awk '{print $4}'"
            try:
                output = subprocess.check_output(cmd, shell=True).decode()
                resolution = output.strip()
                # Parse the resolution format like "1920x1080+1920+0"
                # The format is "WIDTHxHEIGHT+X+Y"
                parts = resolution.split("+")[0]  # Get just the "1920x1080" part
                width, height = map(int, parts.split("x"))
                # Get the X, Y offset if needed
                x_offset = int(resolution.split("+")[1]) if len(resolution.split("+")) > 1 else 0
                y_offset = int(resolution.split("+")[2]) if len(resolution.split("+")) > 2 else 0
                bbox = (x_offset, y_offset, x_offset + width, y_offset + height)
            except subprocess.CalledProcessError:
                raise RuntimeError("Failed to get screen resolution on Linux.")

        return bbox

    def _json_literals_to_python(self, text: str) -> str:
        """Convert JSON literal tokens to Python equivalents without touching quoted strings."""

        def is_escaped(idx: int) -> bool:
            backslash_count = 0
            j = idx - 1
            while j >= 0 and text[j] == "\\":
                backslash_count += 1
                j -= 1
            return backslash_count % 2 == 1

        result: list[str] = []
        in_single_quote = False
        in_double_quote = False
        i = 0
        length = len(text)

        while i < length:
            ch = text[i]

            if ch == "'" and not in_double_quote and not is_escaped(i):
                in_single_quote = not in_single_quote
                result.append(ch)
                i += 1
                continue

            if ch == '"' and not in_single_quote and not is_escaped(i):
                in_double_quote = not in_double_quote
                result.append(ch)
                i += 1
                continue

            if not in_single_quote and not in_double_quote:
                if text.startswith("null", i):
                    result.append("None")
                    i += 4
                    continue
                if text.startswith("true", i):
                    result.append("True")
                    i += 4
                    continue
                if text.startswith("false", i):
                    result.append("False")
                    i += 5
                    continue

            result.append(ch)
            i += 1

        return ''.join(result)



def _message_display_callback(messages):
    display_messages = []
    for msg in messages:
        try:
            if isinstance(msg["content"][0], TextBlock):
                display_messages.append((msg["content"][0].text, None))  # User message
            elif isinstance(msg["content"][0], BetaTextBlock):
                display_messages.append((None, msg["content"][0].text))  # Bot message
            elif isinstance(msg["content"][0], BetaToolUseBlock):
                display_messages.append(
                    (None, f"Tool Use: {msg['content'][0].name}\nInput: {msg['content'][0].input}")
                )  # Bot message
            elif isinstance(msg["content"][0], Dict) and msg["content"][0]["content"][-1]["type"] == "image":
                display_messages.append(
                    (None, f'<img src="data:image/png;base64,{msg["content"][0]["content"][-1]["source"]["data"]}">')
                )  # Bot message
            else:
                pass
                # print(msg["content"][0])
        except Exception as e:
            print("error", e)
            pass
    return display_messages


def _make_api_tool_result(
    result: ToolResult, tool_use_id: str
) -> BetaToolResultBlockParam:
    """Convert an agent ToolResult to an API ToolResultBlockParam."""
    tool_result_content: list[BetaTextBlockParam | BetaImageBlockParam] | str = []
    is_error = False
    if result.error:
        is_error = True
        tool_result_content = _maybe_prepend_system_tool_result(result, result.error)
    else:
        if result.output:
            tool_result_content.append(
                {
                    "type": "text",
                    "text": _maybe_prepend_system_tool_result(result, result.output),
                }
            )
        if result.base64_image:
            tool_result_content.append(
                {
                    "type": "image",
                    "source": {
                        "type": "base64",
                        "media_type": "image/png",
                        "data": result.base64_image,
                    },
                }
            )
    return {
        "type": "tool_result",
        "content": tool_result_content,
        "tool_use_id": tool_use_id,
        "is_error": is_error,
    }


def _maybe_prepend_system_tool_result(result: ToolResult, result_text: str):
    if result.system:
        result_text = f"<system>{result.system}</system>\n{result_text}"
    return result_text


# Testing main function
if __name__ == "__main__":
    def output_callback(content_block):
        # print("Output Callback:", content_block)
        pass

    def tool_output_callback(result, action):
        print("[showui_executor] Tool Output Callback:", result, action)
        pass

    # Instantiate the executor
    executor = ShowUIExecutor(
        output_callback=output_callback,
        tool_output_callback=tool_output_callback,
        selected_screen=0,
    )

    # test inputs
    response_content = "{'content': \"{'action': 'CLICK', 'value': None, 'position': [0.49, 0.18]}\", 'role': 'assistant'}"
    # response_content = {'content': "{'action': 'CLICK', 'value': None, 'position': [0.49, 0.39]}", 'role': 'assistant'}
    # response_content = "{'content': \"{'action': 'CLICK', 'value': None, 'position': [0.49, 0.42]}, {'action': 'INPUT', 'value': 'weather for New York city', 'position': [0.49, 0.42]}, {'action': 'ENTER', 'value': None, 'position': None}\", 'role': 'assistant'}"

    # Initialize messages
    messages = []

    # Call the executor
    print("Testing ShowUIExecutor with response content:", response_content)
    for message, tool_result_content in executor(response_content, messages):
        print("Message:", message)
        print("Tool Result Content:", tool_result_content)

    # Display final messages
    print("\nFinal messages:")
    for msg in messages:
        print(msg)

    [
        {
            "role": "user",
            "content": [
                "open a new tab and go to amazon.com",
                "tmp/outputs/screenshot_b4a1b7e60a5c47359bedbd8707573966.png",
            ],
        },
        {"role": "assistant", "content": ["History Action: {'action': 'mouse_move', 'text': None, 'coordinate': (1216, 88)}"]},
        {"role": "assistant", "content": ["History Action: {'action': 'left_click', 'text': None, 'coordinate": None}"]},
        {
            "content": [
                {
                    "type": "tool_result",
                    "content": [
                        {"type": "text", "text": "Moved mouse to (1216, 88)"}
                    ],
                    "tool_use_id": "toolu_ae4f2886-366c-4789-9fa6-ec13461cef12",
                    "is_error": False,
                },
                {
                    "type": "tool_result",
                    "content": [
                        {"type": "text", "text": "Performed left_click"}
                    ],
                    "tool_use_id": "toolu_a7377954-e1b7-4746-9757-b2eb4dcddc82",
                    "is_error": False,
                },
            ],
            "role": "user",
        },
    ]<|MERGE_RESOLUTION|>--- conflicted
+++ resolved
@@ -1,11 +1,6 @@
 import ast
 import asyncio
-<<<<<<< HEAD
-=======
 import json
-from typing import Any, Dict, cast, List, Union
-from collections.abc import Callable
->>>>>>> 29076ed0
 import uuid
 from collections.abc import Callable
 from typing import Any, Dict, List, Union, cast
@@ -43,25 +38,9 @@
         self.tool_collection = ToolCollection(
             ComputerTool(selected_screen=selected_screen, is_scaling=False)
         )
-<<<<<<< HEAD
-
-        # Supported actions emitted by ShowUI or UI-TARS. We only need
-        # membership checks, so keep them in a set.
+
+        # Supported actions emitted by ShowUI or UI-TARS.
         self.supported_action_type = {
-            "CLICK",
-            "INPUT",
-            "ENTER",
-            "ESC",
-            "ESCAPE",
-            "PRESS",
-            "HOVER",
-            "SCROLL",
-            "HOTKEY",
-            "STOP",
-=======
-        
-        self.supported_action_type = {
-            # "showui_action": "anthropic_tool_action"
             "CLICK": "mouse",
             "HOVER": "mouse",
             "INPUT": "type",
@@ -72,7 +51,6 @@
             "SCROLL": "scroll",
             "HOTKEY": "key",
             "STOP": None,
->>>>>>> 29076ed0
         }
         # Track whether a terminating action (like STOP) was observed so the
         # caller can decide to exit any action loop safely.
@@ -82,10 +60,13 @@
         # response is expected to be :
         # {'content': "{'action': 'CLICK', 'value': None, 'position': [0.83, 0.15]}, ...", 'role': 'assistant'},
 
-        action_dict = self._format_actor_output(response)  # str -> dict
-
-        actions = action_dict["content"]
-        role = action_dict["role"]
+        action_dict = self._format_actor_output(response)
+        if not action_dict:
+            return None
+
+        actions = action_dict.get("content")
+        if actions is None:
+            return None
 
         # Parse the actions from showui
         action_list = self._parse_showui_output(actions)
@@ -97,13 +78,20 @@
 
             for action in action_list:  # Execute the tool (adapting the code from anthropic_executor.py)
 
-                tool_result_content: list[BetaToolResultBlockParam] = []
+                tool_result_content = []
 
                 self.output_callback(f"{colorful_text_showui}:\n{action}", sender="bot")
                 print("Converted Action:", action)
-<<<<<<< HEAD
-
-                tool_input: dict[str, Any] = dict(action)
+
+                tool_input: Dict[str, Any] = {
+                    "action": action["action"],
+                    "text": action.get("text"),
+                    "coordinate": action.get("coordinate"),
+                }
+                if "scroll_direction" in action:
+                    tool_input["scroll_direction"] = action["scroll_direction"]
+                if "scroll_amount" in action:
+                    tool_input["scroll_amount"] = action["scroll_amount"]
 
                 sim_content_block = BetaToolUseBlock(
                     id=f"toolu_{uuid.uuid4()}",
@@ -112,25 +100,6 @@
                     type="tool_use",
                 )
 
-=======
-                
-                tool_input: Dict[str, Any] = {
-                    "action": action["action"],
-                    "text": action.get("text"),
-                    "coordinate": action.get("coordinate"),
-                }
-
-                if "scroll_direction" in action:
-                    tool_input["scroll_direction"] = action["scroll_direction"]
-
-                sim_content_block = BetaToolUseBlock(
-                    id=f'toolu_{uuid.uuid4()}',
-                    input=tool_input,
-                    name='computer',
-                    type='tool_use'
-                )
-                
->>>>>>> 29076ed0
                 # update messages
                 new_message = {
                     "role": "assistant",
@@ -148,32 +117,15 @@
                 tool_result_content.append(
                     _make_api_tool_result(result, sim_content_block.id)
                 )
-                # print(f"executor: tool_result_content: {tool_result_content}")
                 self.tool_output_callback(result, sim_content_block.id)
 
                 # Craft messages based on the content_block
-                # Note: to display the messages in the gradio, you should organize the messages in the following way (user message, bot message)
                 display_messages = _message_display_callback(messages)
-                # Send the messages to the gradio
                 for user_msg, bot_msg in display_messages:
                     yield [user_msg, bot_msg], tool_result_content
 
         return tool_result_content
-<<<<<<< HEAD
-
-    def _format_actor_output(self, action_output: str | dict) -> Dict[str, Any]:
-        if isinstance(action_output, dict):
-            return action_output
-        try:
-            action_output.replace("'", '\"')
-            action_dict = ast.literal_eval(action_output)
-            return action_dict
-        except Exception as e:
-            print(f"Error parsing action output: {e}")
-            return None
-=======
-    
-    
+
     def _format_actor_output(self, action_output: str | dict) -> Dict[str, Any] | None:
         if isinstance(action_output, dict):
             return action_output
@@ -199,8 +151,6 @@
         except (ValueError, SyntaxError) as exc:
             print(f"Error parsing action output: {exc}")
             return None
-    
->>>>>>> 29076ed0
 
     def _parse_showui_output(self, output_text: str) -> Union[List[Dict[str, Any]], None]:
         try:
@@ -235,9 +185,8 @@
             # reset termination flag for a new batch of actions
             self.stop_requested = False
 
-            # refine key: value pairs, mapping to the Anthropic's format
-<<<<<<< HEAD
-            refined_output: list[dict[str, Any]] = []
+            refined_output: list[Dict[str, Any]] = []
+            stop_encountered = False
 
             def _maybe_resolve_coordinate(action_item: Dict[str, Any]):
                 if action_item.get("position") is None:
@@ -245,17 +194,12 @@
                 coordinate = self._resolve_coordinate(action_item)
                 action_item["position"] = coordinate
                 return coordinate
-=======
-            refined_output: list[Dict[str, Any]] = []
-            stop_encountered = False
->>>>>>> 29076ed0
 
             for action_item in parsed_output:
 
                 print("Action Item:", action_item)
                 # sometime showui returns lower case action names
-<<<<<<< HEAD
-                action_name = action_item.get("action", "").upper()
+                action_name = (action_item.get("action") or "").upper()
                 action_item["action"] = action_name
 
                 if action_name not in self.supported_action_type:
@@ -264,10 +208,7 @@
                     )
 
                 if action_name == "STOP":
-                    # Signal that execution should stop. We keep any already
-                    # generated actions so the caller can finish the current run
-                    # but mark that ShowUI requested a stop.
-                    self.stop_requested = True
+                    stop_encountered = True
                     break
 
                 if action_name == "CLICK":  # click -> mouse_move + left_click
@@ -346,68 +287,10 @@
                     hotkey_text = "+".join(key.lower() for key in keys)
 
                     refined_output.append({"action": "key", "text": hotkey_text, "coordinate": None})
-=======
-                action_item["action"] = action_item["action"].upper()
-
-                if action_item["action"] not in self.supported_action_type:
-                    raise ValueError(
-                        f"Action {action_item['action']} not supported. Check the output from ShowUI: {output_text}"
-                    )
-
-                if action_item["action"] == "STOP":
-                    stop_encountered = True
-                    # Stop indicates that there are no more actions to execute.
-                    break
-
-                if action_item["action"] == "CLICK":  # 1. click -> mouse_move + left_click
-                    coordinate = self._resolve_coordinate(action_item)
-                    refined_output.append({"action": "mouse_move", "text": None, "coordinate": coordinate})
-                    refined_output.append({"action": "left_click", "text": None, "coordinate": None})
-
-                elif action_item["action"] == "INPUT":  # 2. input -> type
-                    refined_output.append({"action": "type", "text": action_item["value"], "coordinate": None})
-
-                elif action_item["action"] == "ENTER":  # 3. enter -> key, enter
-                    refined_output.append({"action": "key", "text": "Enter", "coordinate": None})
-
-                elif action_item["action"] == "ESC" or action_item["action"] == "ESCAPE":  # 4. enter -> key, enter
-                    refined_output.append({"action": "key", "text": "Escape", "coordinate": None})
-
-                elif action_item["action"] == "HOVER":  # 5. hover -> mouse_move
-                    coordinate = self._resolve_coordinate(action_item)
-                    refined_output.append({"action": "mouse_move", "text": None, "coordinate": coordinate})
-
-                elif action_item["action"] == "SCROLL":  # 6. scroll -> scroll tool
-                    direction = (action_item.get("value") or "down").lower()
-                    if direction not in {"up", "down", "left", "right"}:
-                        raise ValueError(f"Scroll direction {direction} not supported.")
-
-                    payload: Dict[str, Any] = {
-                        "action": "scroll",
-                        "text": None,
-                        "coordinate": None,
-                        "scroll_direction": direction,
-                    }
-
-                    if action_item.get("position") is not None:
-                        payload["coordinate"] = self._resolve_coordinate(action_item)
-
-                    refined_output.append(payload)
-
-                elif action_item["action"] == "HOTKEY":
-                    key_value = action_item.get("value")
-                    if not key_value:
-                        continue
-                    refined_output.append({"action": "key", "text": key_value, "coordinate": None})
-
-                elif action_item["action"] == "PRESS":  # 7. press
-                    coordinate = self._resolve_coordinate(action_item)
-                    refined_output.append({"action": "mouse_move", "text": None, "coordinate": coordinate})
-                    refined_output.append({"action": "left_press", "text": None, "coordinate": None})
 
             if stop_encountered:
+                self.stop_requested = True
                 return refined_output
->>>>>>> 29076ed0
 
             return refined_output
 
@@ -433,29 +316,17 @@
 
         position_mode = (action_item.get("position_mode") or "").lower()
         position_source = (action_item.get("position_source") or "").lower()
-<<<<<<< HEAD
         source = (action_item.get("source") or "").lower()
 
-        is_ui_tars = any(tag in {"ui-tars", "ui_tars"} for tag in (position_mode, position_source, source))
-
         is_absolute = bool(action_item.get("is_absolute")) or position_mode == "absolute"
-        if position_source in {"absolute", "ui-tars", "ui_tars"}:
+        if position_source in {"absolute"}:
             is_absolute = True
-        if source and source in {"ui-tars", "ui_tars"}:
+        if source in {"absolute"}:
             is_absolute = True
+        if position_mode in {"normalized", "relative"}:
+            is_absolute = False
 
         if not is_absolute and (x_value > 1 or y_value > 1 or x_value < 0 or y_value < 0):
-=======
-        is_absolute = position_mode in {"absolute"} or bool(action_item.get("is_absolute"))
-
-        if not is_absolute:
-            if position_source in {"absolute"}:
-                is_absolute = True
-            elif position_source in {"ui-tars", "ui_tars"} and (x_value > 1 or y_value > 1):
-                is_absolute = True
-
-        if not is_absolute and (x_value > 1 or y_value > 1):
->>>>>>> 29076ed0
             is_absolute = True
 
         x_offset = self.screen_bbox[0]
@@ -463,18 +334,6 @@
         width = self.screen_bbox[2] - self.screen_bbox[0]
         height = self.screen_bbox[3] - self.screen_bbox[1]
 
-<<<<<<< HEAD
-        if is_ui_tars:
-            return int(round(x_value)), int(round(y_value))
-
-        if is_absolute:
-            return int(round(x_value)) + x_offset, int(round(y_value)) + y_offset
-
-        return (
-            int(round(x_value * width)) + x_offset,
-            int(round(y_value * height)) + y_offset,
-        )
-=======
         if width <= 0 or height <= 0:
             raise ValueError("Invalid screen bounds returned from monitor lookup.")
 
@@ -483,15 +342,16 @@
             y_px = int(round(y_value))
             return x_px + x_offset, y_px + y_offset
 
-        x_px = int(round(max(0.0, min(1.0, x_value)) * width))
-        y_px = int(round(max(0.0, min(1.0, y_value)) * height))
+        x_clamped = max(0.0, min(1.0, x_value))
+        y_clamped = max(0.0, min(1.0, y_value))
+
+        x_px = int(round(x_clamped * width))
+        y_px = int(round(y_clamped * height))
 
         x_px = min(max(x_px, 0), width - 1)
         y_px = min(max(y_px, 0), height - 1)
 
         return x_px + x_offset, y_px + y_offset
-        
->>>>>>> 29076ed0
 
     def _get_screen_resolution(self):
         from screeninfo import get_monitors
@@ -634,7 +494,6 @@
                 )  # Bot message
             else:
                 pass
-                # print(msg["content"][0])
         except Exception as e:
             print("error", e)
             pass
@@ -680,74 +539,4 @@
 def _maybe_prepend_system_tool_result(result: ToolResult, result_text: str):
     if result.system:
         result_text = f"<system>{result.system}</system>\n{result_text}"
-    return result_text
-
-
-# Testing main function
-if __name__ == "__main__":
-    def output_callback(content_block):
-        # print("Output Callback:", content_block)
-        pass
-
-    def tool_output_callback(result, action):
-        print("[showui_executor] Tool Output Callback:", result, action)
-        pass
-
-    # Instantiate the executor
-    executor = ShowUIExecutor(
-        output_callback=output_callback,
-        tool_output_callback=tool_output_callback,
-        selected_screen=0,
-    )
-
-    # test inputs
-    response_content = "{'content': \"{'action': 'CLICK', 'value': None, 'position': [0.49, 0.18]}\", 'role': 'assistant'}"
-    # response_content = {'content': "{'action': 'CLICK', 'value': None, 'position': [0.49, 0.39]}", 'role': 'assistant'}
-    # response_content = "{'content': \"{'action': 'CLICK', 'value': None, 'position': [0.49, 0.42]}, {'action': 'INPUT', 'value': 'weather for New York city', 'position': [0.49, 0.42]}, {'action': 'ENTER', 'value': None, 'position': None}\", 'role': 'assistant'}"
-
-    # Initialize messages
-    messages = []
-
-    # Call the executor
-    print("Testing ShowUIExecutor with response content:", response_content)
-    for message, tool_result_content in executor(response_content, messages):
-        print("Message:", message)
-        print("Tool Result Content:", tool_result_content)
-
-    # Display final messages
-    print("\nFinal messages:")
-    for msg in messages:
-        print(msg)
-
-    [
-        {
-            "role": "user",
-            "content": [
-                "open a new tab and go to amazon.com",
-                "tmp/outputs/screenshot_b4a1b7e60a5c47359bedbd8707573966.png",
-            ],
-        },
-        {"role": "assistant", "content": ["History Action: {'action': 'mouse_move', 'text': None, 'coordinate': (1216, 88)}"]},
-        {"role": "assistant", "content": ["History Action: {'action': 'left_click', 'text': None, 'coordinate": None}"]},
-        {
-            "content": [
-                {
-                    "type": "tool_result",
-                    "content": [
-                        {"type": "text", "text": "Moved mouse to (1216, 88)"}
-                    ],
-                    "tool_use_id": "toolu_ae4f2886-366c-4789-9fa6-ec13461cef12",
-                    "is_error": False,
-                },
-                {
-                    "type": "tool_result",
-                    "content": [
-                        {"type": "text", "text": "Performed left_click"}
-                    ],
-                    "tool_use_id": "toolu_a7377954-e1b7-4746-9757-b2eb4dcddc82",
-                    "is_error": False,
-                },
-            ],
-            "role": "user",
-        },
-    ]+    return result_text