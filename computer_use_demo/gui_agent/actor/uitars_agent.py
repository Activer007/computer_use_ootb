import json
import re
from openai import OpenAI

from computer_use_demo.gui_agent.llm_utils.oai import encode_image
from computer_use_demo.tools.logger import logger, truncate_string
from computer_use_demo.tools.screen_capture import get_screenshot


class UITARS_Actor:
    """
    In OOTB, we use the default grounding system prompt form UI_TARS repo, and then convert its action to our action format.
    """

    _NAV_SYSTEM_GROUNDING = """
You are a GUI agent. You are given a task and your action history, with screenshots. You need to perform the next action to complete the task. 

## Output Format
```Action: ...```

## Action Space
click(start_box='<|box_start|>(x1,y1)<|box_end|>')
hotkey(key='')
type(content='') #If you want to submit your input, use \"\" at the end of `content`.
scroll(start_box='<|box_start|>(x1,y1)<|box_end|>', direction='down or up or right or left')
wait() #Sleep for 5s and take a screenshot to check for any changes.
finished()
call_user() # Submit the task and call the user when the task is unsolvable, or when you need the user's help.

## Note
- Do not generate any other text.
"""

    def __init__(self, ui_tars_url, output_callback, api_key="", selected_screen=0):

        self.ui_tars_url = ui_tars_url
        self.ui_tars_client = OpenAI(base_url=self.ui_tars_url, api_key=api_key)
        self.selected_screen = selected_screen
        self.output_callback = output_callback

        self.grounding_system_prompt = self._NAV_SYSTEM_GROUNDING.format()

    def __call__(self, messages):

        task = messages

        # take screenshot
<<<<<<< HEAD
        screenshot, screenshot_path = get_screenshot(
            selected_screen=self.selected_screen, resize=True, target_width=1920, target_height=1080
        )
=======
        screenshot, screenshot_path = get_screenshot(selected_screen=self.selected_screen, resize=True, target_width=1920, target_height=1080)
        screenshot_width, screenshot_height = screenshot.size
>>>>>>> 29076ed0
        screenshot_path = str(screenshot_path)
        screenshot_base64 = encode_image(screenshot_path)

        logger.info(f"Sending messages to UI-TARS on {self.ui_tars_url}: {task}, screenshot: {screenshot_path}")

        response = self.ui_tars_client.chat.completions.create(
            model="ui-tars",
            messages=[
                {"role": "system", "content": self.grounding_system_prompt},
                {
                    "role": "user",
                    "content": [
                        {"type": "text", "text": task},
                        {"type": "image_url", "image_url": {"url": f"data:image/png;base64,{screenshot_base64}"}},
                    ],
                },
            ],
            max_tokens=256,
            temperature=0,
        )

        ui_tars_action = response.choices[0].message.content
        converted_action = convert_ui_tars_action_to_json(
            ui_tars_action,
            screenshot_size=(screenshot_width, screenshot_height),
        )
        response = str(converted_action)

        response = {"content": response, "role": "assistant"}
        return response


<<<<<<< HEAD
def convert_ui_tars_action_to_json(action_str: str) -> str:
    """
    Converts an action line such as:
      Action: click(start_box='(153,97)')
    into a JSON string of the form:
      {
        "action": "CLICK",
        "value": null,
        "position": [153, 97]
      }
    """

    # Strip leading/trailing whitespace and remove "Action: " prefix if present
=======

def convert_ui_tars_action_to_json(action_str: str, screenshot_size: tuple[int, int] | None = None) -> str:
    """Convert a UI-TARS action line into the ShowUI JSON schema."""

>>>>>>> 29076ed0
    action_str = action_str.strip()
    if action_str.startswith("Action:"):
        action_str = action_str[len("Action:") :].strip()

    action_map = {
        "click": "CLICK",
        "hover": "HOVER",
        "press": "PRESS",
        "type": "INPUT",
        "scroll": "SCROLL",
<<<<<<< HEAD
        "wait": "STOP",  # TODO: deal with "wait()"
        "finished": "STOP",
        "call_user": "STOP",
        "hotkey": "HOTKEY",  # We break down the actual key below (Enter, Esc, etc.)
=======
        "wait": "STOP",
        "finished": "STOP",
        "call_user": "STOP",
        "hotkey": "HOTKEY",
>>>>>>> 29076ed0
    }

    payload: dict[str, object] = {
        "action": None,
        "value": None,
        "position": None,
        "position_source": "ui-tars",
<<<<<<< HEAD
        "source": "UI-TARS",
    }

    # 1) CLICK(...) e.g. click(start_box='(153,97)')
    match_click = re.match(r"^click\(start_box='\(?(\d+),\s*(\d+)\)?'\)$", action_str)
    if match_click:
        x, y = match_click.groups()
        output_dict["action"] = ACTION_MAP["click"]
        output_dict["position"] = [int(x), int(y)]
        output_dict["position_mode"] = "absolute"
        return json.dumps(output_dict)

    # 2) HOTKEY(...) e.g. hotkey(key='Enter')
    match_hotkey = re.match(r"^hotkey\(key='([^']+)'\)$", action_str)
    if match_hotkey:
        key = match_hotkey.group(1).lower()
=======
    }

    def _normalize_position(raw_x: int, raw_y: int) -> list[float] | list[int]:
        if not screenshot_size:
            return [int(raw_x), int(raw_y)]

        width, height = screenshot_size
        if width <= 0 or height <= 0:
            return [int(raw_x), int(raw_y)]

        clamped_x = max(0, min(int(raw_x), width - 1))
        clamped_y = max(0, min(int(raw_y), height - 1))

        return [clamped_x / width, clamped_y / height]

    position_match = re.match(r"^(click|hover|press)\(start_box='\(?(\d+),\s*(\d+)\)?'\)$", action_str)
    if position_match:
        action_name, x, y = position_match.groups()
        payload["action"] = action_map[action_name]
        payload["position"] = _normalize_position(int(x), int(y))
        if not screenshot_size:
            payload["position_mode"] = "absolute"
        return json.dumps(payload)

    hotkey_match = re.match(r"^hotkey\(key='([^']+)'\)$", action_str)
    if hotkey_match:
        key = hotkey_match.group(1).lower()
>>>>>>> 29076ed0
        if key == "enter":
            payload["action"] = "ENTER"
        elif key == "esc":
            payload["action"] = "ESC"
        else:
<<<<<<< HEAD
            # Otherwise treat it as some generic hotkey
            output_dict["action"] = ACTION_MAP["hotkey"]
            output_dict["value"] = key
        return json.dumps(output_dict)

    # 3) TYPE(...) e.g. type(content='some text')
    match_type = re.match(r"^type\(content='([^']*)'\)$", action_str)
    if match_type:
        typed_content = match_type.group(1)
        output_dict["action"] = ACTION_MAP["type"]
        output_dict["value"] = typed_content
        # If you want a position (x,y) you need it in your string. Otherwise it's omitted.
        return json.dumps(output_dict)

    # 4) SCROLL(...) e.g. scroll(start_box='(153,97)', direction='down')
    match_scroll = re.match(
=======
            payload["action"] = action_map["hotkey"]
            payload["value"] = key
        return json.dumps(payload)

    type_match = re.match(r"^type\(content='([^']*)'\)$", action_str)
    if type_match:
        payload["action"] = action_map["type"]
        payload["value"] = type_match.group(1)
        return json.dumps(payload)

    scroll_match = re.match(
>>>>>>> 29076ed0
        r"^scroll\(start_box='[^']*'\s*,\s*direction='(down|up|left|right)'\)$",
        action_str,
    )
    if scroll_match:
        payload["action"] = action_map["scroll"]
        payload["value"] = scroll_match.group(1)
        return json.dumps(payload)

    if action_str in {"wait()", "finished()", "call_user()"}:
        base_action = action_str.replace("()", "")
        payload["action"] = action_map.get(base_action, "STOP")
        return json.dumps(payload)

    payload["action"] = "STOP"
    return json.dumps(payload)<|MERGE_RESOLUTION|>--- conflicted
+++ resolved
@@ -1,5 +1,7 @@
 import json
 import re
+from typing import Tuple
+
 from openai import OpenAI
 
 from computer_use_demo.gui_agent.llm_utils.oai import encode_image
@@ -45,14 +47,13 @@
         task = messages
 
         # take screenshot
-<<<<<<< HEAD
         screenshot, screenshot_path = get_screenshot(
-            selected_screen=self.selected_screen, resize=True, target_width=1920, target_height=1080
+            selected_screen=self.selected_screen,
+            resize=True,
+            target_width=1920,
+            target_height=1080,
         )
-=======
-        screenshot, screenshot_path = get_screenshot(selected_screen=self.selected_screen, resize=True, target_width=1920, target_height=1080)
         screenshot_width, screenshot_height = screenshot.size
->>>>>>> 29076ed0
         screenshot_path = str(screenshot_path)
         screenshot_base64 = encode_image(screenshot_path)
 
@@ -85,26 +86,12 @@
         return response
 
 
-<<<<<<< HEAD
-def convert_ui_tars_action_to_json(action_str: str) -> str:
-    """
-    Converts an action line such as:
-      Action: click(start_box='(153,97)')
-    into a JSON string of the form:
-      {
-        "action": "CLICK",
-        "value": null,
-        "position": [153, 97]
-      }
-    """
-
-    # Strip leading/trailing whitespace and remove "Action: " prefix if present
-=======
-
-def convert_ui_tars_action_to_json(action_str: str, screenshot_size: tuple[int, int] | None = None) -> str:
+def convert_ui_tars_action_to_json(
+    action_str: str,
+    screenshot_size: Tuple[int, int] | None = None,
+) -> str:
     """Convert a UI-TARS action line into the ShowUI JSON schema."""
 
->>>>>>> 29076ed0
     action_str = action_str.strip()
     if action_str.startswith("Action:"):
         action_str = action_str[len("Action:") :].strip()
@@ -115,17 +102,10 @@
         "press": "PRESS",
         "type": "INPUT",
         "scroll": "SCROLL",
-<<<<<<< HEAD
-        "wait": "STOP",  # TODO: deal with "wait()"
-        "finished": "STOP",
-        "call_user": "STOP",
-        "hotkey": "HOTKEY",  # We break down the actual key below (Enter, Esc, etc.)
-=======
         "wait": "STOP",
         "finished": "STOP",
         "call_user": "STOP",
         "hotkey": "HOTKEY",
->>>>>>> 29076ed0
     }
 
     payload: dict[str, object] = {
@@ -133,75 +113,38 @@
         "value": None,
         "position": None,
         "position_source": "ui-tars",
-<<<<<<< HEAD
         "source": "UI-TARS",
     }
 
-    # 1) CLICK(...) e.g. click(start_box='(153,97)')
-    match_click = re.match(r"^click\(start_box='\(?(\d+),\s*(\d+)\)?'\)$", action_str)
-    if match_click:
-        x, y = match_click.groups()
-        output_dict["action"] = ACTION_MAP["click"]
-        output_dict["position"] = [int(x), int(y)]
-        output_dict["position_mode"] = "absolute"
-        return json.dumps(output_dict)
-
-    # 2) HOTKEY(...) e.g. hotkey(key='Enter')
-    match_hotkey = re.match(r"^hotkey\(key='([^']+)'\)$", action_str)
-    if match_hotkey:
-        key = match_hotkey.group(1).lower()
-=======
-    }
-
-    def _normalize_position(raw_x: int, raw_y: int) -> list[float] | list[int]:
-        if not screenshot_size:
-            return [int(raw_x), int(raw_y)]
-
-        width, height = screenshot_size
-        if width <= 0 or height <= 0:
-            return [int(raw_x), int(raw_y)]
-
-        clamped_x = max(0, min(int(raw_x), width - 1))
-        clamped_y = max(0, min(int(raw_y), height - 1))
-
-        return [clamped_x / width, clamped_y / height]
+    def _encode_position(raw_x: int, raw_y: int) -> tuple[list[float] | list[int], str]:
+        if screenshot_size:
+            width, height = screenshot_size
+            if width > 0 and height > 0:
+                clamped_x = max(0, min(int(raw_x), width - 1))
+                clamped_y = max(0, min(int(raw_y), height - 1))
+                return [clamped_x / width, clamped_y / height], "normalized"
+        return [int(raw_x), int(raw_y)], "absolute"
 
     position_match = re.match(r"^(click|hover|press)\(start_box='\(?(\d+),\s*(\d+)\)?'\)$", action_str)
     if position_match:
         action_name, x, y = position_match.groups()
         payload["action"] = action_map[action_name]
-        payload["position"] = _normalize_position(int(x), int(y))
-        if not screenshot_size:
+        position, mode = _encode_position(int(x), int(y))
+        payload["position"] = position
+        if mode == "absolute":
             payload["position_mode"] = "absolute"
+        else:
+            payload["position_mode"] = "normalized"
         return json.dumps(payload)
 
     hotkey_match = re.match(r"^hotkey\(key='([^']+)'\)$", action_str)
     if hotkey_match:
         key = hotkey_match.group(1).lower()
->>>>>>> 29076ed0
         if key == "enter":
             payload["action"] = "ENTER"
         elif key == "esc":
             payload["action"] = "ESC"
         else:
-<<<<<<< HEAD
-            # Otherwise treat it as some generic hotkey
-            output_dict["action"] = ACTION_MAP["hotkey"]
-            output_dict["value"] = key
-        return json.dumps(output_dict)
-
-    # 3) TYPE(...) e.g. type(content='some text')
-    match_type = re.match(r"^type\(content='([^']*)'\)$", action_str)
-    if match_type:
-        typed_content = match_type.group(1)
-        output_dict["action"] = ACTION_MAP["type"]
-        output_dict["value"] = typed_content
-        # If you want a position (x,y) you need it in your string. Otherwise it's omitted.
-        return json.dumps(output_dict)
-
-    # 4) SCROLL(...) e.g. scroll(start_box='(153,97)', direction='down')
-    match_scroll = re.match(
-=======
             payload["action"] = action_map["hotkey"]
             payload["value"] = key
         return json.dumps(payload)
@@ -213,7 +156,6 @@
         return json.dumps(payload)
 
     scroll_match = re.match(
->>>>>>> 29076ed0
         r"^scroll\(start_box='[^']*'\s*,\s*direction='(down|up|left|right)'\)$",
         action_str,
     )
