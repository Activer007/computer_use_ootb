import json
import re
from openai import OpenAI

from computer_use_demo.gui_agent.llm_utils.oai import encode_image
from computer_use_demo.tools.screen_capture import get_screenshot
from computer_use_demo.tools.logger import logger, truncate_string


class UITARS_Actor:
    """
    In OOTB, we use the default grounding system prompt form UI_TARS repo, and then convert its action to our action format.
    """

    _NAV_SYSTEM_GROUNDING = """
You are a GUI agent. You are given a task and your action history, with screenshots. You need to perform the next action to complete the task. 

## Output Format
```Action: ...```

## Action Space
click(start_box='<|box_start|>(x1,y1)<|box_end|>')
hotkey(key='')
type(content='') #If you want to submit your input, use \"\" at the end of `content`.
scroll(start_box='<|box_start|>(x1,y1)<|box_end|>', direction='down or up or right or left')
wait() #Sleep for 5s and take a screenshot to check for any changes.
finished()
call_user() # Submit the task and call the user when the task is unsolvable, or when you need the user's help.

## Note
- Do not generate any other text.
"""

    def __init__(self, ui_tars_url, output_callback, api_key="", selected_screen=0):

        self.ui_tars_url = ui_tars_url
        self.ui_tars_client = OpenAI(base_url=self.ui_tars_url, api_key=api_key)
        self.selected_screen = selected_screen
        self.output_callback = output_callback

        self.grounding_system_prompt = self._NAV_SYSTEM_GROUNDING.format()


    def __call__(self, messages):

        task = messages
        
        # take screenshot
        screenshot, screenshot_path = get_screenshot(selected_screen=self.selected_screen, resize=True, target_width=1920, target_height=1080)
        screenshot_path = str(screenshot_path)
        screenshot_base64 = encode_image(screenshot_path)

        logger.info(f"Sending messages to UI-TARS on {self.ui_tars_url}: {task}, screenshot: {screenshot_path}")

        response = self.ui_tars_client.chat.completions.create(
            model="ui-tars",
            messages=[
                {"role": "system", "content": self.grounding_system_prompt},
                {"role": "user", "content": [
                    {"type": "text", "text": task},
                    {"type": "image_url", "image_url": {"url": f"data:image/png;base64,{screenshot_base64}"}}
                    ]
                },
                ],
            max_tokens=256,
            temperature=0
            )
        
        ui_tars_action = response.choices[0].message.content
        converted_action = convert_ui_tars_action_to_json(ui_tars_action)
        response = str(converted_action)

        response = {'content': response, 'role': 'assistant'}
        return response



def convert_ui_tars_action_to_json(action_str: str) -> str:
    """
    Converts an action line such as:
      Action: click(start_box='(153,97)')
    into a JSON string of the form:
      {
        "action": "CLICK",
        "value": null,
        "position": [153, 97]
      }
    """
    
    # Strip leading/trailing whitespace and remove "Action: " prefix if present
    action_str = action_str.strip()
    if action_str.startswith("Action:"):
        action_str = action_str[len("Action:"):].strip()

    # Mappings from old action names to the new action schema
    ACTION_MAP = {
        "click": "CLICK",
        "type": "INPUT",
        "scroll": "SCROLL",
        "wait": "STOP",        # TODO: deal with "wait()"
        "finished": "STOP",
        "call_user": "STOP",
        "hotkey": "HOTKEY",    # We break down the actual key below (Enter, Esc, etc.)
    }

    # Prepare a structure for the final JSON
    # Default to no position and null value
    output_dict = {
        "action": None,
        "value": None,
        "position": None,
<<<<<<< HEAD
        "position_source": "ui-tars",
=======
        "source": "UI-TARS",
>>>>>>> 4dca1bf1
    }

    # 1) CLICK(...) e.g. click(start_box='(153,97)')
    match_click = re.match(r"^click\(start_box='\(?(\d+),\s*(\d+)\)?'\)$", action_str)
    if match_click:
        x, y = match_click.groups()
        output_dict["action"] = ACTION_MAP["click"]
        output_dict["position"] = [int(x), int(y)]
        output_dict["position_mode"] = "absolute"
        return json.dumps(output_dict)

    # 2) HOTKEY(...) e.g. hotkey(key='Enter')
    match_hotkey = re.match(r"^hotkey\(key='([^']+)'\)$", action_str)
    if match_hotkey:
        key = match_hotkey.group(1).lower()
        if key == "enter":
            output_dict["action"] = "ENTER"
        elif key == "esc":
            output_dict["action"] = "ESC"
        else:
            # Otherwise treat it as some generic hotkey
            output_dict["action"] = ACTION_MAP["hotkey"]
            output_dict["value"] = key
        return json.dumps(output_dict)

    # 3) TYPE(...) e.g. type(content='some text')
    match_type = re.match(r"^type\(content='([^']*)'\)$", action_str)
    if match_type:
        typed_content = match_type.group(1)
        output_dict["action"] = ACTION_MAP["type"]
        output_dict["value"] = typed_content
        # If you want a position (x,y) you need it in your string. Otherwise it's omitted.
        return json.dumps(output_dict)

    # 4) SCROLL(...) e.g. scroll(start_box='(153,97)', direction='down')
    #    or scroll(start_box='...', direction='down')
    match_scroll = re.match(
        r"^scroll\(start_box='[^']*'\s*,\s*direction='(down|up|left|right)'\)$",
        action_str
    )
    if match_scroll:
        direction = match_scroll.group(1)
        output_dict["action"] = ACTION_MAP["scroll"]
        output_dict["value"] = direction
        return json.dumps(output_dict)

    # 5) WAIT() or FINISHED() or CALL_USER() etc.
    if action_str in ["wait()", "finished()", "call_user()"]:
        base_action = action_str.replace("()", "")
        if base_action in ACTION_MAP:
            output_dict["action"] = ACTION_MAP[base_action]
        else:
            output_dict["action"] = "STOP"
        return json.dumps(output_dict)

    # If none of the above patterns matched, you can decide how to handle
    # unknown or unexpected action lines:
    output_dict["action"] = "STOP"
    return json.dumps(output_dict)<|MERGE_RESOLUTION|>--- conflicted
+++ resolved
@@ -3,8 +3,8 @@
 from openai import OpenAI
 
 from computer_use_demo.gui_agent.llm_utils.oai import encode_image
+from computer_use_demo.tools.logger import logger, truncate_string
 from computer_use_demo.tools.screen_capture import get_screenshot
-from computer_use_demo.tools.logger import logger, truncate_string
 
 
 class UITARS_Actor:
@@ -40,13 +40,14 @@
 
         self.grounding_system_prompt = self._NAV_SYSTEM_GROUNDING.format()
 
-
     def __call__(self, messages):
 
         task = messages
-        
+
         # take screenshot
-        screenshot, screenshot_path = get_screenshot(selected_screen=self.selected_screen, resize=True, target_width=1920, target_height=1080)
+        screenshot, screenshot_path = get_screenshot(
+            selected_screen=self.selected_screen, resize=True, target_width=1920, target_height=1080
+        )
         screenshot_path = str(screenshot_path)
         screenshot_base64 = encode_image(screenshot_path)
 
@@ -56,23 +57,24 @@
             model="ui-tars",
             messages=[
                 {"role": "system", "content": self.grounding_system_prompt},
-                {"role": "user", "content": [
-                    {"type": "text", "text": task},
-                    {"type": "image_url", "image_url": {"url": f"data:image/png;base64,{screenshot_base64}"}}
-                    ]
+                {
+                    "role": "user",
+                    "content": [
+                        {"type": "text", "text": task},
+                        {"type": "image_url", "image_url": {"url": f"data:image/png;base64,{screenshot_base64}"}},
+                    ],
                 },
-                ],
+            ],
             max_tokens=256,
-            temperature=0
-            )
-        
+            temperature=0,
+        )
+
         ui_tars_action = response.choices[0].message.content
         converted_action = convert_ui_tars_action_to_json(ui_tars_action)
         response = str(converted_action)
 
-        response = {'content': response, 'role': 'assistant'}
+        response = {"content": response, "role": "assistant"}
         return response
-
 
 
 def convert_ui_tars_action_to_json(action_str: str) -> str:
@@ -86,21 +88,21 @@
         "position": [153, 97]
       }
     """
-    
+
     # Strip leading/trailing whitespace and remove "Action: " prefix if present
     action_str = action_str.strip()
     if action_str.startswith("Action:"):
-        action_str = action_str[len("Action:"):].strip()
+        action_str = action_str[len("Action:") :].strip()
 
     # Mappings from old action names to the new action schema
     ACTION_MAP = {
         "click": "CLICK",
         "type": "INPUT",
         "scroll": "SCROLL",
-        "wait": "STOP",        # TODO: deal with "wait()"
+        "wait": "STOP",  # TODO: deal with "wait()"
         "finished": "STOP",
         "call_user": "STOP",
-        "hotkey": "HOTKEY",    # We break down the actual key below (Enter, Esc, etc.)
+        "hotkey": "HOTKEY",  # We break down the actual key below (Enter, Esc, etc.)
     }
 
     # Prepare a structure for the final JSON
@@ -109,11 +111,8 @@
         "action": None,
         "value": None,
         "position": None,
-<<<<<<< HEAD
         "position_source": "ui-tars",
-=======
         "source": "UI-TARS",
->>>>>>> 4dca1bf1
     }
 
     # 1) CLICK(...) e.g. click(start_box='(153,97)')
@@ -149,10 +148,9 @@
         return json.dumps(output_dict)
 
     # 4) SCROLL(...) e.g. scroll(start_box='(153,97)', direction='down')
-    #    or scroll(start_box='...', direction='down')
     match_scroll = re.match(
         r"^scroll\(start_box='[^']*'\s*,\s*direction='(down|up|left|right)'\)$",
-        action_str
+        action_str,
     )
     if match_scroll:
         direction = match_scroll.group(1)
